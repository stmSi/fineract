--- conflicted
+++ resolved
@@ -23,6 +23,7 @@
 public class CronMethodParser {
 
     public static class ClassMethodNamesPair {
+
         public String className;
         public String methodName;
     }
@@ -33,11 +34,7 @@
 
     private static final String RESOURCE_PATTERN = "**/*.class";
 
-<<<<<<< HEAD
-    private static final Map<String, String[]> targetMethosMap = new HashMap<>();
-=======
-    private static final Map<String, ClassMethodNamesPair> targetMethosMap = new HashMap<String, ClassMethodNamesPair>();
->>>>>>> 37710750
+    private static final Map<String, ClassMethodNamesPair> targetMethosMap = new HashMap<>();
 
     private static final ResourcePatternResolver resourcePatternResolver = new PathMatchingResourcePatternResolver();
 
