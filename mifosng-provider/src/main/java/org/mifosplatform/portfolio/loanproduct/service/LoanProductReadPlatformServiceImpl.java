/**
 * This Source Code Form is subject to the terms of the Mozilla Public
 * License, v. 2.0. If a copy of the MPL was not distributed with this file,
 * You can obtain one at http://mozilla.org/MPL/2.0/.
 */
package org.mifosplatform.portfolio.loanproduct.service;

import java.math.BigDecimal;
import java.sql.ResultSet;
import java.sql.SQLException;
import java.util.ArrayList;
import java.util.Collection;

import org.joda.time.LocalDate;
import org.mifosplatform.accounting.common.AccountingEnumerations;
import org.mifosplatform.infrastructure.core.data.EnumOptionData;
import org.mifosplatform.infrastructure.core.domain.JdbcSupport;
import org.mifosplatform.infrastructure.core.service.DateUtils;
import org.mifosplatform.infrastructure.core.service.RoutingDataSource;
import org.mifosplatform.infrastructure.entityaccess.domain.MifosEntityType;
import org.mifosplatform.infrastructure.entityaccess.service.MifosEntityAccessUtil;
import org.mifosplatform.infrastructure.security.service.PlatformSecurityContext;
import org.mifosplatform.organisation.monetary.data.CurrencyData;
import org.mifosplatform.portfolio.charge.data.ChargeData;
import org.mifosplatform.portfolio.charge.service.ChargeReadPlatformService;
import org.mifosplatform.portfolio.common.service.CommonEnumerations;
import org.mifosplatform.portfolio.loanproduct.data.LoanProductBorrowerCycleVariationData;
import org.mifosplatform.portfolio.loanproduct.data.LoanProductData;
import org.mifosplatform.portfolio.loanproduct.data.LoanProductGuaranteeData;
import org.mifosplatform.portfolio.loanproduct.data.LoanProductInterestRecalculationData;
import org.mifosplatform.portfolio.loanproduct.domain.LoanProductParamType;
import org.mifosplatform.portfolio.loanproduct.exception.LoanProductNotFoundException;
import org.springframework.beans.factory.annotation.Autowired;
import org.springframework.dao.EmptyResultDataAccessException;
import org.springframework.jdbc.core.JdbcTemplate;
import org.springframework.jdbc.core.RowMapper;
import org.springframework.stereotype.Service;

@Service
public class LoanProductReadPlatformServiceImpl implements LoanProductReadPlatformService {

    private final PlatformSecurityContext context;
    private final JdbcTemplate jdbcTemplate;
    private final ChargeReadPlatformService chargeReadPlatformService;
    private final MifosEntityAccessUtil mifosEntityAccessUtil;

    @Autowired
    public LoanProductReadPlatformServiceImpl(final PlatformSecurityContext context,
            final ChargeReadPlatformService chargeReadPlatformService, final RoutingDataSource dataSource,
            final MifosEntityAccessUtil mifosEntityAccessUtil) {
        this.context = context;
        this.chargeReadPlatformService = chargeReadPlatformService;
        this.jdbcTemplate = new JdbcTemplate(dataSource);
        this.mifosEntityAccessUtil = mifosEntityAccessUtil;
    }

    @Override
    public LoanProductData retrieveLoanProduct(final Long loanProductId) {

        try {
            final Collection<ChargeData> charges = this.chargeReadPlatformService.retrieveLoanProductCharges(loanProductId);
            final Collection<LoanProductBorrowerCycleVariationData> borrowerCycleVariationDatas = retrieveLoanProductBorrowerCycleVariations(loanProductId);
            final LoanProductMapper rm = new LoanProductMapper(charges, borrowerCycleVariationDatas);
            final String sql = "select " + rm.loanProductSchema() + " where lp.id = ?";

            return this.jdbcTemplate.queryForObject(sql, rm, new Object[] { loanProductId });

        } catch (final EmptyResultDataAccessException e) {
            throw new LoanProductNotFoundException(loanProductId);
        }
    }

    @Override
    public Collection<LoanProductBorrowerCycleVariationData> retrieveLoanProductBorrowerCycleVariations(final Long loanProductId) {
        final LoanProductBorrowerCycleMapper rm = new LoanProductBorrowerCycleMapper();
        final String sql = "select " + rm.schema() + " where bc.loan_product_id=?  order by bc.borrower_cycle_number,bc.value_condition";
        return this.jdbcTemplate.query(sql, rm, new Object[] { loanProductId });
    }

    @Override
    public Collection<LoanProductData> retrieveAllLoanProducts() {

        this.context.authenticatedUser();

        final LoanProductMapper rm = new LoanProductMapper(null, null);

        String sql = "select " + rm.loanProductSchema();

        // Check if branch specific products are enabled. If yes, fetch only
        // products mapped to current user's office
        String inClause = mifosEntityAccessUtil
                .getSQLWhereClauseForProductIDsForUserOffice_ifGlobalConfigEnabled(MifosEntityType.LOAN_PRODUCT);
        if ((inClause != null) && (!(inClause.trim().isEmpty()))) {
            sql += " where lp.id in ( " + inClause + " ) ";
        }

        return this.jdbcTemplate.query(sql, rm, new Object[] {});
    }

    @Override
    public Collection<LoanProductData> retrieveAllLoanProductsForLookup() {
        return retrieveAllLoanProductsForLookup(false);
    }

    @Override
    public Collection<LoanProductData> retrieveAllLoanProductsForLookup(final boolean activeOnly) {
        this.context.authenticatedUser();

        final LoanProductLookupMapper rm = new LoanProductLookupMapper();

        String sql = "select ";
        if (activeOnly) {
            sql += rm.activeOnlySchema();
        } else {
            sql += rm.schema();
        }

        // Check if branch specific products are enabled. If yes, fetch only
        // products mapped to current user's office
        String inClause = mifosEntityAccessUtil
                .getSQLWhereClauseForProductIDsForUserOffice_ifGlobalConfigEnabled(MifosEntityType.LOAN_PRODUCT);
        if ((inClause != null) && (!(inClause.trim().isEmpty()))) {
            if (activeOnly) {
                sql += " and id in ( " + inClause + " )";
            } else {
                sql += " where id in ( " + inClause + " ) ";
            }
        }

        return this.jdbcTemplate.query(sql, rm, new Object[] {});
    }

    @Override
    public LoanProductData retrieveNewLoanProductDetails() {
        return LoanProductData.sensibleDefaultsForNewLoanProductCreation();
    }

    private static final class LoanProductMapper implements RowMapper<LoanProductData> {

        private final Collection<ChargeData> charges;

        private final Collection<LoanProductBorrowerCycleVariationData> borrowerCycleVariationDatas;

        public LoanProductMapper(final Collection<ChargeData> charges,
                final Collection<LoanProductBorrowerCycleVariationData> borrowerCycleVariationDatas) {
            this.charges = charges;
            this.borrowerCycleVariationDatas = borrowerCycleVariationDatas;
        }

        public String loanProductSchema() {
            return "lp.id as id, lp.fund_id as fundId, f.name as fundName, lp.loan_transaction_strategy_id as transactionStrategyId, ltps.name as transactionStrategyName, "
                    + "lp.name as name, lp.short_name as shortName, lp.description as description, "
                    + "lp.principal_amount as principal, lp.min_principal_amount as minPrincipal, lp.max_principal_amount as maxPrincipal, lp.currency_code as currencyCode, lp.currency_digits as currencyDigits, lp.currency_multiplesof as inMultiplesOf, "
                    + "lp.nominal_interest_rate_per_period as interestRatePerPeriod, lp.min_nominal_interest_rate_per_period as minInterestRatePerPeriod, lp.max_nominal_interest_rate_per_period as maxInterestRatePerPeriod, lp.interest_period_frequency_enum as interestRatePerPeriodFreq, "
                    + "lp.annual_nominal_interest_rate as annualInterestRate, lp.interest_method_enum as interestMethod, lp.interest_calculated_in_period_enum as interestCalculationInPeriodMethod,"
                    + "lp.repay_every as repaidEvery, lp.repayment_period_frequency_enum as repaymentPeriodFrequency, lp.number_of_repayments as numberOfRepayments, lp.min_number_of_repayments as minNumberOfRepayments, lp.max_number_of_repayments as maxNumberOfRepayments, "
                    + "lp.grace_on_principal_periods as graceOnPrincipalPayment, lp.grace_on_interest_periods as graceOnInterestPayment, lp.grace_interest_free_periods as graceOnInterestCharged,lp.grace_on_arrears_ageing as graceOnArrearsAgeing,lp.overdue_days_for_npa as overdueDaysForNPA, "
                    + "lp.min_days_between_disbursal_and_first_repayment As minimumDaysBetweenDisbursalAndFirstRepayment, "
                    + "lp.amortization_method_enum as amortizationMethod, lp.arrearstolerance_amount as tolerance, "
                    + "lp.accounting_type as accountingType, lp.include_in_borrower_cycle as includeInBorrowerCycle,lp.use_borrower_cycle as useBorrowerCycle, lp.start_date as startDate, lp.close_date as closeDate,  "
                    + "lp.allow_multiple_disbursals as multiDisburseLoan, lp.max_disbursals as maxTrancheCount, lp.max_outstanding_loan_balance as outstandingLoanBalance, "
                    + "lp.days_in_month_enum as daysInMonth, lp.days_in_year_enum as daysInYear, lp.interest_recalculation_enabled as isInterestRecalculationEnabled, "
                    + "lp.can_define_fixed_emi_amount as canDefineInstalmentAmount, lp.instalment_amount_in_multiples_of as instalmentAmountInMultiplesOf, "
                    + "lpr.id as lprId, lpr.product_id as productId, lpr.compound_type_enum as compoundType, lpr.reschedule_strategy_enum as rescheduleStrategy, "
                    + "lpr.rest_frequency_type_enum as restFrequencyEnum, lpr.rest_frequency_interval as restFrequencyInterval, "
                    + "lpr.rest_freqency_date as restFrequencyDate, lpr.arrears_based_on_original_schedule as isArrearsBasedOnOriginalSchedule, "
                    + "lp.hold_guarantee_funds as holdGuaranteeFunds, "
                    + "lp.principal_threshold_for_last_instalment as principalThresholdForLastInstalment, "
                    + "lpg.id as lpgId, lpg.mandatory_guarantee as mandatoryGuarantee, "
                    + "lpg.minimum_guarantee_from_own_funds as minimumGuaranteeFromOwnFunds, lpg.minimum_guarantee_from_guarantor_funds as minimumGuaranteeFromGuarantor, "
                    + "lp.account_moves_out_of_npa_only_on_arrears_completion as accountMovesOutOfNPAOnlyOnArrearsCompletion, "
                    + "curr.name as currencyName, curr.internationalized_name_code as currencyNameCode, curr.display_symbol as currencyDisplaySymbol, lp.external_id as externalId "
                    + " from m_product_loan lp "
                    + " left join m_fund f on f.id = lp.fund_id "
                    + " left join m_product_loan_recalculation_details lpr on lpr.product_id=lp.id "
                    + " left join m_product_loan_guarantee_details lpg on lpg.loan_product_id=lp.id "
                    + " left join ref_loan_transaction_processing_strategy ltps on ltps.id = lp.loan_transaction_strategy_id"
                    + " join m_currency curr on curr.code = lp.currency_code";
        }

        @Override
        public LoanProductData mapRow(final ResultSet rs, @SuppressWarnings("unused") final int rowNum) throws SQLException {

            final Long id = JdbcSupport.getLong(rs, "id");
            final String name = rs.getString("name");
            final String shortName = rs.getString("shortName");
            final String description = rs.getString("description");
            final Long fundId = JdbcSupport.getLong(rs, "fundId");
            final String fundName = rs.getString("fundName");
            final Long transactionStrategyId = JdbcSupport.getLong(rs, "transactionStrategyId");
            final String transactionStrategyName = rs.getString("transactionStrategyName");

            final String currencyCode = rs.getString("currencyCode");
            final String currencyName = rs.getString("currencyName");
            final String currencyNameCode = rs.getString("currencyNameCode");
            final String currencyDisplaySymbol = rs.getString("currencyDisplaySymbol");
            final Integer currencyDigits = JdbcSupport.getInteger(rs, "currencyDigits");
            final Integer inMultiplesOf = JdbcSupport.getInteger(rs, "inMultiplesOf");

            final CurrencyData currency = new CurrencyData(currencyCode, currencyName, currencyDigits, inMultiplesOf,
                    currencyDisplaySymbol, currencyNameCode);

            final BigDecimal principal = rs.getBigDecimal("principal");
            final BigDecimal minPrincipal = rs.getBigDecimal("minPrincipal");
            final BigDecimal maxPrincipal = rs.getBigDecimal("maxPrincipal");
            final BigDecimal tolerance = rs.getBigDecimal("tolerance");

            final Integer numberOfRepayments = JdbcSupport.getInteger(rs, "numberOfRepayments");
            final Integer minNumberOfRepayments = JdbcSupport.getInteger(rs, "minNumberOfRepayments");
            final Integer maxNumberOfRepayments = JdbcSupport.getInteger(rs, "maxNumberOfRepayments");
            final Integer repaymentEvery = JdbcSupport.getInteger(rs, "repaidEvery");

            final Integer graceOnPrincipalPayment = JdbcSupport.getIntegerDefaultToNullIfZero(rs, "graceOnPrincipalPayment");
            final Integer graceOnInterestPayment = JdbcSupport.getIntegerDefaultToNullIfZero(rs, "graceOnInterestPayment");
            final Integer graceOnInterestCharged = JdbcSupport.getIntegerDefaultToNullIfZero(rs, "graceOnInterestCharged");
            final Integer graceOnArrearsAgeing = JdbcSupport.getIntegerDefaultToNullIfZero(rs, "graceOnArrearsAgeing");
            final Integer overdueDaysForNPA = JdbcSupport.getIntegerDefaultToNullIfZero(rs, "overdueDaysForNPA");
            final Integer minimumDaysBetweenDisbursalAndFirstRepayment = JdbcSupport.getInteger(rs,
                    "minimumDaysBetweenDisbursalAndFirstRepayment");

            final Integer accountingRuleId = JdbcSupport.getInteger(rs, "accountingType");
            final EnumOptionData accountingRuleType = AccountingEnumerations.accountingRuleType(accountingRuleId);

            final BigDecimal interestRatePerPeriod = rs.getBigDecimal("interestRatePerPeriod");
            final BigDecimal minInterestRatePerPeriod = rs.getBigDecimal("minInterestRatePerPeriod");
            final BigDecimal maxInterestRatePerPeriod = rs.getBigDecimal("maxInterestRatePerPeriod");
            final BigDecimal annualInterestRate = rs.getBigDecimal("annualInterestRate");

            final int repaymentFrequencyTypeId = JdbcSupport.getInteger(rs, "repaymentPeriodFrequency");
            final EnumOptionData repaymentFrequencyType = LoanEnumerations.repaymentFrequencyType(repaymentFrequencyTypeId);

            final int amortizationTypeId = JdbcSupport.getInteger(rs, "amortizationMethod");
            final EnumOptionData amortizationType = LoanEnumerations.amortizationType(amortizationTypeId);

            final int interestRateFrequencyTypeId = JdbcSupport.getInteger(rs, "interestRatePerPeriodFreq");
            final EnumOptionData interestRateFrequencyType = LoanEnumerations.interestRateFrequencyType(interestRateFrequencyTypeId);

            final int interestTypeId = JdbcSupport.getInteger(rs, "interestMethod");
            final EnumOptionData interestType = LoanEnumerations.interestType(interestTypeId);

            final int interestCalculationPeriodTypeId = JdbcSupport.getInteger(rs, "interestCalculationInPeriodMethod");
            final EnumOptionData interestCalculationPeriodType = LoanEnumerations
                    .interestCalculationPeriodType(interestCalculationPeriodTypeId);

            final boolean includeInBorrowerCycle = rs.getBoolean("includeInBorrowerCycle");
            final boolean useBorrowerCycle = rs.getBoolean("useBorrowerCycle");
            final LocalDate startDate = JdbcSupport.getLocalDate(rs, "startDate");
            final LocalDate closeDate = JdbcSupport.getLocalDate(rs, "closeDate");
            String status = "";
            if (closeDate != null && closeDate.isBefore(DateUtils.getLocalDateOfTenant())) {
                status = "loanProduct.inActive";
            } else {
                status = "loanProduct.active";
            }
            final String externalId = rs.getString("externalId");
            final Collection<LoanProductBorrowerCycleVariationData> principalVariationsForBorrowerCycle = new ArrayList<>();
            final Collection<LoanProductBorrowerCycleVariationData> interestRateVariationsForBorrowerCycle = new ArrayList<>();
            final Collection<LoanProductBorrowerCycleVariationData> numberOfRepaymentVariationsForBorrowerCycle = new ArrayList<>();
            if (this.borrowerCycleVariationDatas != null) {
                for (final LoanProductBorrowerCycleVariationData borrowerCycleVariationData : this.borrowerCycleVariationDatas) {
                    final LoanProductParamType loanProductParamType = borrowerCycleVariationData.getParamType();
                    if (loanProductParamType.isParamTypePrincipal()) {
                        principalVariationsForBorrowerCycle.add(borrowerCycleVariationData);
                    } else if (loanProductParamType.isParamTypeInterestTate()) {
                        interestRateVariationsForBorrowerCycle.add(borrowerCycleVariationData);
                    } else if (loanProductParamType.isParamTypeRepayment()) {
                        numberOfRepaymentVariationsForBorrowerCycle.add(borrowerCycleVariationData);
                    }
                }
            }

            final Boolean multiDisburseLoan = rs.getBoolean("multiDisburseLoan");
            final Integer maxTrancheCount = rs.getInt("maxTrancheCount");
            final BigDecimal outstandingLoanBalance = rs.getBigDecimal("outstandingLoanBalance");

            final int daysInMonth = JdbcSupport.getInteger(rs, "daysInMonth");
            final EnumOptionData daysInMonthType = CommonEnumerations.daysInMonthType(daysInMonth);
            final int daysInYear = JdbcSupport.getInteger(rs, "daysInYear");
            final EnumOptionData daysInYearType = CommonEnumerations.daysInYearType(daysInYear);
            final Integer instalmentAmountInMultiplesOf = JdbcSupport.getInteger(rs, "instalmentAmountInMultiplesOf");
            final boolean canDefineInstalmentAmount = rs.getBoolean("canDefineInstalmentAmount");
            final boolean isInterestRecalculationEnabled = rs.getBoolean("isInterestRecalculationEnabled");

            LoanProductInterestRecalculationData interestRecalculationData = null;
            if (isInterestRecalculationEnabled) {

                final Long lprId = JdbcSupport.getLong(rs, "lprId");
                final Long productId = JdbcSupport.getLong(rs, "productId");
                final int compoundTypeEnumValue = JdbcSupport.getInteger(rs, "compoundType");
                final EnumOptionData interestRecalculationCompoundingType = LoanEnumerations
                        .interestRecalculationCompoundingType(compoundTypeEnumValue);
                final int rescheduleStrategyEnumValue = JdbcSupport.getInteger(rs, "rescheduleStrategy");
                final EnumOptionData rescheduleStrategyType = LoanEnumerations.rescheduleStrategyType(rescheduleStrategyEnumValue);
                final int restFrequencyEnumValue = JdbcSupport.getInteger(rs, "restFrequencyEnum");
                final EnumOptionData restFrequencyType = LoanEnumerations.interestRecalculationFrequencyType(restFrequencyEnumValue);
                final int restFrequencyInterval = JdbcSupport.getInteger(rs, "restFrequencyInterval");
                final LocalDate restFrequencyDate = JdbcSupport.getLocalDate(rs, "restFrequencyDate");
                final boolean isArrearsBasedOnOriginalSchedule = rs.getBoolean("isArrearsBasedOnOriginalSchedule");
                interestRecalculationData = new LoanProductInterestRecalculationData(lprId, productId,
                        interestRecalculationCompoundingType, rescheduleStrategyType, restFrequencyType, restFrequencyInterval,
                        restFrequencyDate, isArrearsBasedOnOriginalSchedule);
            }

            final boolean holdGuaranteeFunds = rs.getBoolean("holdGuaranteeFunds");
            LoanProductGuaranteeData loanProductGuaranteeData = null;
            if (holdGuaranteeFunds) {
                final Long lpgId = JdbcSupport.getLong(rs, "lpgId");
                final BigDecimal mandatoryGuarantee = rs.getBigDecimal("mandatoryGuarantee");
                final BigDecimal minimumGuaranteeFromOwnFunds = rs.getBigDecimal("minimumGuaranteeFromOwnFunds");
                final BigDecimal minimumGuaranteeFromGuarantor = rs.getBigDecimal("minimumGuaranteeFromGuarantor");
                loanProductGuaranteeData = LoanProductGuaranteeData.instance(lpgId, id, mandatoryGuarantee, minimumGuaranteeFromOwnFunds,
                        minimumGuaranteeFromGuarantor);
            }

            final BigDecimal principalThresholdForLastInstalment = rs.getBigDecimal("principalThresholdForLastInstalment");
            final boolean accountMovesOutOfNPAOnlyOnArrearsCompletion = rs.getBoolean("accountMovesOutOfNPAOnlyOnArrearsCompletion");

            return new LoanProductData(id, name, shortName, description, currency, principal, minPrincipal, maxPrincipal, tolerance,
                    numberOfRepayments, minNumberOfRepayments, maxNumberOfRepayments, repaymentEvery, interestRatePerPeriod,
                    minInterestRatePerPeriod, maxInterestRatePerPeriod, annualInterestRate, repaymentFrequencyType,
                    interestRateFrequencyType, amortizationType, interestType, interestCalculationPeriodType, fundId, fundName,
                    transactionStrategyId, transactionStrategyName, graceOnPrincipalPayment, graceOnInterestPayment,
                    graceOnInterestCharged, this.charges, accountingRuleType, includeInBorrowerCycle, useBorrowerCycle, startDate,
                    closeDate, status, externalId, principalVariationsForBorrowerCycle, interestRateVariationsForBorrowerCycle,
                    numberOfRepaymentVariationsForBorrowerCycle, multiDisburseLoan, maxTrancheCount, outstandingLoanBalance,
                    graceOnArrearsAgeing, overdueDaysForNPA, daysInMonthType, daysInYearType, isInterestRecalculationEnabled,
                    interestRecalculationData, minimumDaysBetweenDisbursalAndFirstRepayment, holdGuaranteeFunds, loanProductGuaranteeData,
<<<<<<< HEAD
                    principalThresholdForLastInstalment, accountMovesOutOfNPAOnlyOnArrearsCompletion);
=======
                    canDefineInstalmentAmount, instalmentAmountInMultiplesOf);
>>>>>>> 0182be4c
        }

    }

    private static final class LoanProductLookupMapper implements RowMapper<LoanProductData> {

        public String schema() {
            return "lp.id as id, lp.name as name from m_product_loan lp";
        }

        public String activeOnlySchema() {
            return schema() + " where (close_date is null or close_date >= CURDATE())";
        }

        public String productMixSchema() {
            return "lp.id as id, lp.name as name FROM m_product_loan lp left join m_product_mix pm on pm.product_id=lp.id where lp.id not IN("
                    + "select lp.id from m_product_loan lp inner join m_product_mix pm on pm.product_id=lp.id)";
        }

        public String restrictedProductsSchema() {
            return "pm.restricted_product_id as id, rp.name as name from m_product_mix pm join m_product_loan rp on rp.id = pm.restricted_product_id ";
        }

        public String derivedRestrictedProductsSchema() {
            return "pm.product_id as id, lp.name as name from m_product_mix pm join m_product_loan lp on lp.id=pm.product_id";
        }

        @Override
        public LoanProductData mapRow(final ResultSet rs, @SuppressWarnings("unused") final int rowNum) throws SQLException {

            final Long id = rs.getLong("id");
            final String name = rs.getString("name");

            return LoanProductData.lookup(id, name);
        }
    }

    private static final class LoanProductBorrowerCycleMapper implements RowMapper<LoanProductBorrowerCycleVariationData> {

        public String schema() {
            return "bc.id as id,bc.borrower_cycle_number as cycleNumber,bc.value_condition as conditionType,bc.param_type as paramType,"
                    + "bc.default_value as defaultValue,bc.max_value as maxVal,bc.min_value as minVal "
                    + "from m_product_loan_variations_borrower_cycle bc";
        }

        @Override
        public LoanProductBorrowerCycleVariationData mapRow(final ResultSet rs, @SuppressWarnings("unused") final int rowNum)
                throws SQLException {
            final Long id = rs.getLong("id");
            final Integer cycleNumber = JdbcSupport.getInteger(rs, "cycleNumber");
            final Integer conditionType = JdbcSupport.getInteger(rs, "conditionType");
            final EnumOptionData conditionTypeData = LoanEnumerations.loanCycleValueConditionType(conditionType);
            final Integer paramType = JdbcSupport.getInteger(rs, "paramType");
            final EnumOptionData paramTypeData = LoanEnumerations.loanCycleParamType(paramType);
            final BigDecimal defaultValue = rs.getBigDecimal("defaultValue");
            final BigDecimal maxValue = rs.getBigDecimal("maxVal");
            final BigDecimal minValue = rs.getBigDecimal("minVal");

            final LoanProductBorrowerCycleVariationData borrowerCycleVariationData = new LoanProductBorrowerCycleVariationData(id,
                    cycleNumber, paramTypeData, conditionTypeData, defaultValue, minValue, maxValue);
            return borrowerCycleVariationData;
        }

    }

    @Override
    public Collection<LoanProductData> retrieveAllLoanProductsForCurrency(String currencyCode) {
        this.context.authenticatedUser();

        final LoanProductMapper rm = new LoanProductMapper(null, null);

        String sql = "select " + rm.loanProductSchema() + " where lp.currency_code='" + currencyCode + "'";

        // Check if branch specific products are enabled. If yes, fetch only
        // products mapped to current user's office
        String inClause = mifosEntityAccessUtil
                .getSQLWhereClauseForProductIDsForUserOffice_ifGlobalConfigEnabled(MifosEntityType.LOAN_PRODUCT);
        if ((inClause != null) && (!(inClause.trim().isEmpty()))) {
            sql += " and id in ( " + inClause + " ) ";
        }

        return this.jdbcTemplate.query(sql, rm, new Object[] {});
    }

    @Override
    public Collection<LoanProductData> retrieveAvailableLoanProductsForMix() {

        this.context.authenticatedUser();

        final LoanProductLookupMapper rm = new LoanProductLookupMapper();

        String sql = "Select " + rm.productMixSchema();

        // Check if branch specific products are enabled. If yes, fetch only
        // products mapped to current user's office
        String inClause = mifosEntityAccessUtil
                .getSQLWhereClauseForProductIDsForUserOffice_ifGlobalConfigEnabled(MifosEntityType.LOAN_PRODUCT);
        if ((inClause != null) && (!(inClause.trim().isEmpty()))) {
            sql += " and lp.id in ( " + inClause + " ) ";
        }

        return this.jdbcTemplate.query(sql, rm, new Object[] {});
    }

    @Override
    public Collection<LoanProductData> retrieveRestrictedProductsForMix(final Long productId) {

        this.context.authenticatedUser();

        final LoanProductLookupMapper rm = new LoanProductLookupMapper();

        String sql = "Select " + rm.restrictedProductsSchema() + " where pm.product_id=? ";
        // Check if branch specific products are enabled. If yes, fetch only
        // products mapped to current user's office
        String inClause1 = mifosEntityAccessUtil
                .getSQLWhereClauseForProductIDsForUserOffice_ifGlobalConfigEnabled(MifosEntityType.LOAN_PRODUCT);
        if ((inClause1 != null) && (!(inClause1.trim().isEmpty()))) {
            sql += " and rp.id in ( " + inClause1 + " ) ";
        }

        sql += " UNION Select " + rm.derivedRestrictedProductsSchema() + " where pm.restricted_product_id=?";

        // Check if branch specific products are enabled. If yes, fetch only
        // products mapped to current user's office
        String inClause2 = mifosEntityAccessUtil
                .getSQLWhereClauseForProductIDsForUserOffice_ifGlobalConfigEnabled(MifosEntityType.LOAN_PRODUCT);
        if ((inClause2 != null) && (!(inClause2.trim().isEmpty()))) {
            sql += " and lp.id in ( " + inClause2 + " ) ";
        }

        return this.jdbcTemplate.query(sql, rm, new Object[] { productId, productId });
    }

    @Override
    public Collection<LoanProductData> retrieveAllowedProductsForMix(final Long productId) {

        this.context.authenticatedUser();

        final LoanProductLookupMapper rm = new LoanProductLookupMapper();

        String sql = "Select " + rm.schema() + " where ";

        // Check if branch specific products are enabled. If yes, fetch only
        // products mapped to current user's office
        String inClause = mifosEntityAccessUtil
                .getSQLWhereClauseForProductIDsForUserOffice_ifGlobalConfigEnabled(MifosEntityType.LOAN_PRODUCT);
        if ((inClause != null) && (!(inClause.trim().isEmpty()))) {
            sql += " lp.id in ( " + inClause + " ) and ";
        }

        sql += "lp.id not in (" + "Select pm.restricted_product_id from m_product_mix pm where pm.product_id=? " + "UNION "
                + "Select pm.product_id from m_product_mix pm where pm.restricted_product_id=?)";

        return this.jdbcTemplate.query(sql, rm, new Object[] { productId, productId });
    }

}<|MERGE_RESOLUTION|>--- conflicted
+++ resolved
@@ -325,13 +325,9 @@
                     numberOfRepaymentVariationsForBorrowerCycle, multiDisburseLoan, maxTrancheCount, outstandingLoanBalance,
                     graceOnArrearsAgeing, overdueDaysForNPA, daysInMonthType, daysInYearType, isInterestRecalculationEnabled,
                     interestRecalculationData, minimumDaysBetweenDisbursalAndFirstRepayment, holdGuaranteeFunds, loanProductGuaranteeData,
-<<<<<<< HEAD
-                    principalThresholdForLastInstalment, accountMovesOutOfNPAOnlyOnArrearsCompletion);
-=======
-                    canDefineInstalmentAmount, instalmentAmountInMultiplesOf);
->>>>>>> 0182be4c
-        }
-
+                    principalThresholdForLastInstalment, accountMovesOutOfNPAOnlyOnArrearsCompletion, canDefineInstalmentAmount,
+                    instalmentAmountInMultiplesOf);
+        }
     }
 
     private static final class LoanProductLookupMapper implements RowMapper<LoanProductData> {
