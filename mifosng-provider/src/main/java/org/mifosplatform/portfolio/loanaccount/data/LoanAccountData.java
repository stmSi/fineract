--- conflicted
+++ resolved
@@ -296,17 +296,10 @@
                 interestRateFrequencyTypeOptions, amortizationTypeOptions, interestTypeOptions, interestCalculationPeriodTypeOptions,
                 fundOptions, chargeOptions, chargeTemplate, loanOfficerOptions, loanPurposeOptions, loanCollateralOptions, calendarOptions,
                 syncDisbursementWithMeeting, loancounter, loanProductCounter, notes, accountLinkingOptions, linkedAccount,
-<<<<<<< HEAD
-                disbursementData, multiDisburseLoan, fixedEmiAmount, maxOutstandingLoanBalance, emiAmountVariations, memberVariations,
-                product, inArrears, graceOnArrearsAgeing, overdueCharges, isNPA, daysInMonthType, daysInYearType,
-                isInterestRecalculationEnabled, interestRecalculationData, originalSchedule, createStandingInstructionAtDisbursement,
-                paidInAdvance);
-=======
                 disbursementData, multiDisburseLoan, canDefineInstalmentAmount, fixedEmiAmount, maxOutstandingLoanBalance,
                 emiAmountVariations, memberVariations, product, inArrears, graceOnArrearsAgeing, overdueCharges, isNPA, daysInMonthType,
                 daysInYearType, isInterestRecalculationEnabled, interestRecalculationData, originalSchedule,
-                createStandingInstructionAtDisbursement);
->>>>>>> 0182be4c
+                createStandingInstructionAtDisbursement, paidInAdvance);
     }
 
     /**
@@ -423,18 +416,10 @@
                 interestRateFrequencyTypeOptions, amortizationTypeOptions, interestTypeOptions, interestCalculationPeriodTypeOptions,
                 fundOptions, chargeOptions, chargeTemplate, loanOfficerOptions, loanPurposeOptions, loanCollateralOptions, calendarOptions,
                 syncDisbursementWithMeeting, loancounter, loanProductCounter, notes, accountLinkingOptions, linkedAccount,
-<<<<<<< HEAD
-                disbursementData, multiDisburseLoan, fixedEmiAmount, maxOutstandingLoanBalance, emiAmountVariations, memberVariations,
-                product, inArrears, graceOnArrearsAgeing, overdueCharges, isNPA, daysInMonthType, daysInYearType,
-                isInterestRecalculationEnabled, interestRecalculationData, originalSchedule, createStandingInstructionAtDisbursement,
-                paidInAdvance);
-=======
                 disbursementData, multiDisburseLoan, canDefineInstalmentAmount, fixedEmiAmount, maxOutstandingLoanBalance,
                 emiAmountVariations, memberVariations, product, inArrears, graceOnArrearsAgeing, overdueCharges, isNPA, daysInMonthType,
                 daysInYearType, isInterestRecalculationEnabled, interestRecalculationData, originalSchedule,
-                createStandingInstructionAtDisbursement);
-
->>>>>>> 0182be4c
+                createStandingInstructionAtDisbursement, paidInAdvance);
     }
 
     public static LoanAccountData populateClientDefaults(final LoanAccountData acc, final LoanAccountData clientAcc) {
@@ -455,18 +440,11 @@
                 acc.interestTypeOptions, acc.interestCalculationPeriodTypeOptions, acc.fundOptions, acc.chargeOptions, null,
                 acc.loanOfficerOptions, acc.loanPurposeOptions, acc.loanCollateralOptions, acc.calendarOptions,
                 acc.syncDisbursementWithMeeting, acc.loanCounter, acc.loanProductCounter, acc.notes, acc.accountLinkingOptions,
-<<<<<<< HEAD
-                acc.linkedAccount, acc.disbursementDetails, acc.multiDisburseLoan, acc.fixedEmiAmount, acc.maxOutstandingLoanBalance,
-                acc.emiAmountVariations, acc.memberVariations, acc.product, acc.inArrears, acc.graceOnArrearsAgeing, acc.overdueCharges,
-                acc.isNPA, acc.daysInMonthType, acc.daysInYearType, acc.isInterestRecalculationEnabled, acc.interestRecalculationData,
-                acc.originalSchedule, acc.createStandingInstructionAtDisbursement, acc.paidInAdvance);
-=======
                 acc.linkedAccount, acc.disbursementDetails, acc.multiDisburseLoan, acc.canDefineInstalmentAmount, acc.fixedEmiAmount,
                 acc.maxOutstandingLoanBalance, acc.emiAmountVariations, acc.memberVariations, acc.product, acc.inArrears,
                 acc.graceOnArrearsAgeing, acc.overdueCharges, acc.isNPA, acc.daysInMonthType, acc.daysInYearType,
                 acc.isInterestRecalculationEnabled, acc.interestRecalculationData, acc.originalSchedule,
-                acc.createStandingInstructionAtDisbursement);
->>>>>>> 0182be4c
+                acc.createStandingInstructionAtDisbursement, acc.paidInAdvance);
     }
 
     /**
@@ -584,15 +562,10 @@
                 interestRateFrequencyTypeOptions, amortizationTypeOptions, interestTypeOptions, interestCalculationPeriodTypeOptions,
                 fundOptions, chargeOptions, chargeTemplate, loanOfficerOptions, loanPurposeOptions, loanCollateralOptions, calendarOptions,
                 syncDisbursementWithMeeting, loancounter, loanProductCounter, notes, accountLinkingOptions, linkedAccount,
-<<<<<<< HEAD
-                disbursementData, multiDisburseLoan, fixedEmiAmount, maxOutstandingBalance, emiAmountVariations, memberVariations, product,
-                inArrears, graceOnArrearsAgeing, overdueCharges, isNPA, daysInMonthType, daysInYearType, isInterestRecalculationEnabled,
-                interestRecalculationData, originalSchedule, createStandingInstructionAtDisbursement, paidInAdvance);
-=======
                 disbursementData, multiDisburseLoan, canDefineInstalmentAmount, fixedEmiAmount, maxOutstandingBalance, emiAmountVariations,
                 memberVariations, product, inArrears, graceOnArrearsAgeing, overdueCharges, isNPA, daysInMonthType, daysInYearType,
-                isInterestRecalculationEnabled, interestRecalculationData, originalSchedule, createStandingInstructionAtDisbursement);
->>>>>>> 0182be4c
+                isInterestRecalculationEnabled, interestRecalculationData, originalSchedule, createStandingInstructionAtDisbursement,
+                paidInAdvance);
     }
 
     public static LoanAccountData populateGroupDefaults(final LoanAccountData acc, final LoanAccountData groupAcc) {
@@ -613,18 +586,11 @@
                 acc.interestTypeOptions, acc.interestCalculationPeriodTypeOptions, acc.fundOptions, acc.chargeOptions, null,
                 acc.loanOfficerOptions, acc.loanPurposeOptions, acc.loanCollateralOptions, acc.calendarOptions,
                 acc.syncDisbursementWithMeeting, acc.loanCounter, acc.loanProductCounter, acc.notes, acc.accountLinkingOptions,
-<<<<<<< HEAD
-                acc.linkedAccount, acc.disbursementDetails, acc.multiDisburseLoan, acc.fixedEmiAmount, acc.maxOutstandingLoanBalance,
-                acc.emiAmountVariations, acc.memberVariations, acc.product, acc.inArrears, acc.graceOnArrearsAgeing, acc.overdueCharges,
-                acc.isNPA, acc.daysInMonthType, acc.daysInYearType, acc.isInterestRecalculationEnabled, acc.interestRecalculationData,
-                acc.originalSchedule, acc.createStandingInstructionAtDisbursement, acc.paidInAdvance);
-=======
                 acc.linkedAccount, acc.disbursementDetails, acc.multiDisburseLoan, acc.canDefineInstalmentAmount, acc.fixedEmiAmount,
                 acc.maxOutstandingLoanBalance, acc.emiAmountVariations, acc.memberVariations, acc.product, acc.inArrears,
                 acc.graceOnArrearsAgeing, acc.overdueCharges, acc.isNPA, acc.daysInMonthType, acc.daysInYearType,
                 acc.isInterestRecalculationEnabled, acc.interestRecalculationData, acc.originalSchedule,
-                acc.createStandingInstructionAtDisbursement);
->>>>>>> 0182be4c
+                acc.createStandingInstructionAtDisbursement, acc.paidInAdvance);
     }
 
     public static LoanAccountData loanProductWithTemplateDefaults(final LoanProductData product,
@@ -757,18 +723,11 @@
                 amortizationTypeOptions, interestTypeOptions, interestCalculationPeriodTypeOptions, fundOptions, chargeOptions,
                 chargeTemplate, loanOfficerOptions, loanPurposeOptions, loanCollateralOptions, calendarOptions,
                 syncDisbursementWithMeeting, loancounter, loanProductCounter, notes, accountLinkingOptions, linkedAccount,
-<<<<<<< HEAD
-                disbursementData, product.getMultiDisburseLoan(), fixedEmi, product.getOutstandingLoanBalance(), emiAmountVariations,
-                memberVariations, product, inArrears, product.getGraceOnArrearsAgeing(), product.overdueFeeCharges(), isNPA,
-                product.getDaysInMonthType(), product.getDaysInYearType(), product.isInterestRecalculationEnabled(),
-                product.toLoanInterestRecalculationData(), originalSchedule, createStandingInstructionAtDisbursement, paidInAdvance);
-=======
                 disbursementData, product.getMultiDisburseLoan(), product.canDefineInstalmentAmount(), fixedEmi,
                 product.getOutstandingLoanBalance(), emiAmountVariations, memberVariations, product, inArrears,
                 product.getGraceOnArrearsAgeing(), product.overdueFeeCharges(), isNPA, product.getDaysInMonthType(),
                 product.getDaysInYearType(), product.isInterestRecalculationEnabled(), product.toLoanInterestRecalculationData(),
-                originalSchedule, createStandingInstructionAtDisbursement);
->>>>>>> 0182be4c
+                originalSchedule, createStandingInstructionAtDisbursement, paidInAdvance);
     }
 
     public static LoanAccountData populateLoanProductDefaults(final LoanAccountData acc, final LoanProductData product) {
@@ -819,19 +778,11 @@
                 repaymentStrategyOptions, interestRateFrequencyTypeOptions, amortizationTypeOptions, interestTypeOptions,
                 interestCalculationPeriodTypeOptions, fundOptions, chargeOptions, chargeTemplate, loanOfficerOptions, loanPurposeOptions,
                 loanCollateralOptions, calendarOptions, acc.syncDisbursementWithMeeting, acc.loanCounter, acc.loanProductCounter, notes,
-<<<<<<< HEAD
-                acc.accountLinkingOptions, acc.linkedAccount, acc.disbursementDetails, product.getMultiDisburseLoan(), acc.fixedEmiAmount,
-                product.getOutstandingLoanBalance(), acc.emiAmountVariations, acc.memberVariations, product, acc.inArrears,
-                product.getGraceOnArrearsAgeing(), product.overdueFeeCharges(), acc.isNPA, product.getDaysInMonthType(),
-                product.getDaysInYearType(), product.isInterestRecalculationEnabled(), product.toLoanInterestRecalculationData(),
-                acc.originalSchedule, acc.createStandingInstructionAtDisbursement, paidInAdvance);
-=======
                 acc.accountLinkingOptions, acc.linkedAccount, acc.disbursementDetails, product.getMultiDisburseLoan(),
                 product.canDefineInstalmentAmount(), acc.fixedEmiAmount, product.getOutstandingLoanBalance(), acc.emiAmountVariations,
                 acc.memberVariations, product, acc.inArrears, product.getGraceOnArrearsAgeing(), product.overdueFeeCharges(), acc.isNPA,
                 product.getDaysInMonthType(), product.getDaysInYearType(), product.isInterestRecalculationEnabled(),
-                product.toLoanInterestRecalculationData(), acc.originalSchedule, acc.createStandingInstructionAtDisbursement);
->>>>>>> 0182be4c
+                product.toLoanInterestRecalculationData(), acc.originalSchedule, acc.createStandingInstructionAtDisbursement, paidInAdvance);
     }
 
     /*
@@ -905,15 +856,10 @@
                 amortizationTypeOptions, interestTypeOptions, interestCalculationPeriodTypeOptions, fundOptions, chargeOptions,
                 chargeTemplate, loanOfficerOptions, loanPurposeOptions, loanCollateralOptions, calendarOptions,
                 syncDisbursementWithMeeting, loancounter, loanProductCounter, notes, accountLinkingOptions, linkedAccount,
-<<<<<<< HEAD
-                disbursementData, multiDisburseLoan, fixedEmiAmont, outstandingLoanBalance, emiAmountVariations, memberVariations, product,
-                inArrears, graceOnArrearsAgeing, overdueCharges, isNPA, daysInMonthType, daysInYearType, isInterestRecalculationEnabled,
-                interestRecalculationData, originalSchedule, createStandingInstructionAtDisbursement, paidInAdvance);
-=======
                 disbursementData, multiDisburseLoan, canDefineInstalmentAmount, fixedEmiAmont, outstandingLoanBalance, emiAmountVariations,
                 memberVariations, product, inArrears, graceOnArrearsAgeing, overdueCharges, isNPA, daysInMonthType, daysInYearType,
-                isInterestRecalculationEnabled, interestRecalculationData, originalSchedule, createStandingInstructionAtDisbursement);
->>>>>>> 0182be4c
+                isInterestRecalculationEnabled, interestRecalculationData, originalSchedule, createStandingInstructionAtDisbursement,
+                paidInAdvance);
     }
 
     /*
@@ -953,18 +899,11 @@
                 interestRateFrequencyTypeOptions, amortizationTypeOptions, interestTypeOptions, interestCalculationPeriodTypeOptions,
                 fundOptions, chargeOptions, chargeTemplate, loanOfficerOptions, loanPurposeOptions, loanCollateralOptions, calendarOptions,
                 acc.syncDisbursementWithMeeting, acc.loanCounter, acc.loanProductCounter, notes, accountLinkingOptions, linkedAccount,
-<<<<<<< HEAD
-                disbursementDetails, acc.multiDisburseLoan, acc.fixedEmiAmount, acc.maxOutstandingLoanBalance, emiAmountVariations,
-                acc.memberVariations, acc.product, acc.inArrears, acc.graceOnArrearsAgeing, overdueCharges, acc.isNPA, acc.daysInMonthType,
-                acc.daysInYearType, acc.isInterestRecalculationEnabled, acc.interestRecalculationData, acc.originalSchedule,
-                acc.createStandingInstructionAtDisbursement, paidInAdvance);
-=======
                 disbursementDetails, acc.multiDisburseLoan, acc.canDefineInstalmentAmount, acc.fixedEmiAmount,
                 acc.maxOutstandingLoanBalance, emiAmountVariations, acc.memberVariations, acc.product, acc.inArrears,
                 acc.graceOnArrearsAgeing, overdueCharges, acc.isNPA, acc.daysInMonthType, acc.daysInYearType,
                 acc.isInterestRecalculationEnabled, acc.interestRecalculationData, acc.originalSchedule,
-                acc.createStandingInstructionAtDisbursement);
->>>>>>> 0182be4c
+                acc.createStandingInstructionAtDisbursement, paidInAdvance);
     }
 
     public static LoanAccountData associationsAndTemplate(final LoanAccountData acc, final Collection<LoanProductData> productOptions,
@@ -996,18 +935,11 @@
                 acc.interestTypeOptions, acc.interestCalculationPeriodTypeOptions, acc.fundOptions, acc.chargeOptions, null,
                 acc.loanOfficerOptions, acc.loanPurposeOptions, acc.loanCollateralOptions, acc.calendarOptions,
                 acc.syncDisbursementWithMeeting, acc.loanCounter, acc.loanProductCounter, acc.notes, acc.accountLinkingOptions,
-<<<<<<< HEAD
-                acc.linkedAccount, acc.disbursementDetails, acc.multiDisburseLoan, acc.fixedEmiAmount, acc.maxOutstandingLoanBalance,
-                acc.emiAmountVariations, acc.memberVariations, acc.product, acc.inArrears, acc.graceOnArrearsAgeing, acc.overdueCharges,
-                acc.isNPA, acc.daysInMonthType, acc.daysInYearType, acc.isInterestRecalculationEnabled, acc.interestRecalculationData,
-                acc.originalSchedule, acc.createStandingInstructionAtDisbursement, acc.paidInAdvance);
-=======
                 acc.linkedAccount, acc.disbursementDetails, acc.multiDisburseLoan, acc.canDefineInstalmentAmount, acc.fixedEmiAmount,
                 acc.maxOutstandingLoanBalance, acc.emiAmountVariations, acc.memberVariations, acc.product, acc.inArrears,
                 acc.graceOnArrearsAgeing, acc.overdueCharges, acc.isNPA, acc.daysInMonthType, acc.daysInYearType,
                 acc.isInterestRecalculationEnabled, acc.interestRecalculationData, acc.originalSchedule,
-                acc.createStandingInstructionAtDisbursement);
->>>>>>> 0182be4c
+                acc.createStandingInstructionAtDisbursement, acc.paidInAdvance);
     }
 
     public static LoanAccountData associateMemberVariations(final LoanAccountData acc, final Map<Long, Integer> memberLoanCycle) {
@@ -1064,18 +996,11 @@
                 acc.interestTypeOptions, acc.interestCalculationPeriodTypeOptions, acc.fundOptions, acc.chargeOptions, null,
                 acc.loanOfficerOptions, acc.loanPurposeOptions, acc.loanCollateralOptions, acc.calendarOptions,
                 acc.syncDisbursementWithMeeting, acc.loanCounter, acc.loanProductCounter, acc.notes, acc.accountLinkingOptions,
-<<<<<<< HEAD
-                acc.linkedAccount, acc.disbursementDetails, acc.multiDisburseLoan, acc.fixedEmiAmount, acc.maxOutstandingLoanBalance,
-                acc.emiAmountVariations, memberVariations, acc.product, acc.inArrears, acc.graceOnArrearsAgeing, acc.overdueCharges,
-                acc.isNPA, acc.daysInMonthType, acc.daysInYearType, acc.isInterestRecalculationEnabled, acc.interestRecalculationData,
-                acc.originalSchedule, acc.createStandingInstructionAtDisbursement, acc.paidInAdvance);
-=======
                 acc.linkedAccount, acc.disbursementDetails, acc.multiDisburseLoan, acc.canDefineInstalmentAmount, acc.fixedEmiAmount,
                 acc.maxOutstandingLoanBalance, acc.emiAmountVariations, memberVariations, acc.product, acc.inArrears,
                 acc.graceOnArrearsAgeing, acc.overdueCharges, acc.isNPA, acc.daysInMonthType, acc.daysInYearType,
                 acc.isInterestRecalculationEnabled, acc.interestRecalculationData, acc.originalSchedule,
-                acc.createStandingInstructionAtDisbursement);
->>>>>>> 0182be4c
+                acc.createStandingInstructionAtDisbursement, acc.paidInAdvance);
     }
 
     public static LoanAccountData withInterestRecalculationCalendarData(final LoanAccountData acc, final CalendarData calendarData) {
@@ -1098,18 +1023,11 @@
                 acc.interestTypeOptions, acc.interestCalculationPeriodTypeOptions, acc.fundOptions, acc.chargeOptions, null,
                 acc.loanOfficerOptions, acc.loanPurposeOptions, acc.loanCollateralOptions, acc.calendarOptions,
                 acc.syncDisbursementWithMeeting, acc.loanCounter, acc.loanProductCounter, acc.notes, acc.accountLinkingOptions,
-<<<<<<< HEAD
-                acc.linkedAccount, acc.disbursementDetails, acc.multiDisburseLoan, acc.fixedEmiAmount, acc.maxOutstandingLoanBalance,
-                acc.emiAmountVariations, acc.memberVariations, acc.product, acc.inArrears, acc.graceOnArrearsAgeing, acc.overdueCharges,
-                acc.isNPA, acc.daysInMonthType, acc.daysInYearType, acc.isInterestRecalculationEnabled, interestRecalculationData,
-                acc.originalSchedule, acc.createStandingInstructionAtDisbursement, acc.paidInAdvance);
-=======
                 acc.linkedAccount, acc.disbursementDetails, acc.multiDisburseLoan, acc.canDefineInstalmentAmount, acc.fixedEmiAmount,
                 acc.maxOutstandingLoanBalance, acc.emiAmountVariations, acc.memberVariations, acc.product, acc.inArrears,
                 acc.graceOnArrearsAgeing, acc.overdueCharges, acc.isNPA, acc.daysInMonthType, acc.daysInYearType,
                 acc.isInterestRecalculationEnabled, interestRecalculationData, acc.originalSchedule,
-                acc.createStandingInstructionAtDisbursement);
->>>>>>> 0182be4c
+                acc.createStandingInstructionAtDisbursement, acc.paidInAdvance);
     }
 
     public static LoanAccountData withOriginalSchedule(final LoanAccountData acc, final LoanScheduleData originalSchedule) {
@@ -1130,18 +1048,11 @@
                 acc.interestTypeOptions, acc.interestCalculationPeriodTypeOptions, acc.fundOptions, acc.chargeOptions, null,
                 acc.loanOfficerOptions, acc.loanPurposeOptions, acc.loanCollateralOptions, acc.calendarOptions,
                 acc.syncDisbursementWithMeeting, acc.loanCounter, acc.loanProductCounter, acc.notes, acc.accountLinkingOptions,
-<<<<<<< HEAD
-                acc.linkedAccount, acc.disbursementDetails, acc.multiDisburseLoan, acc.fixedEmiAmount, acc.maxOutstandingLoanBalance,
-                acc.emiAmountVariations, acc.memberVariations, acc.product, acc.inArrears, acc.graceOnArrearsAgeing, acc.overdueCharges,
-                acc.isNPA, acc.daysInMonthType, acc.daysInYearType, acc.isInterestRecalculationEnabled, acc.interestRecalculationData,
-                originalSchedule, acc.createStandingInstructionAtDisbursement, acc.paidInAdvance);
-=======
                 acc.linkedAccount, acc.disbursementDetails, acc.multiDisburseLoan, acc.canDefineInstalmentAmount, acc.fixedEmiAmount,
                 acc.maxOutstandingLoanBalance, acc.emiAmountVariations, acc.memberVariations, acc.product, acc.inArrears,
                 acc.graceOnArrearsAgeing, acc.overdueCharges, acc.isNPA, acc.daysInMonthType, acc.daysInYearType,
                 acc.isInterestRecalculationEnabled, acc.interestRecalculationData, originalSchedule,
-                acc.createStandingInstructionAtDisbursement);
->>>>>>> 0182be4c
+                acc.createStandingInstructionAtDisbursement, acc.paidInAdvance);
     }
 
     private LoanAccountData(
