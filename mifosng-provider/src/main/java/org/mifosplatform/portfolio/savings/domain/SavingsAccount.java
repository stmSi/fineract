--- conflicted
+++ resolved
@@ -1762,24 +1762,13 @@
     public Group group() {
         return this.group;
     }
-<<<<<<< HEAD
 
     public boolean isWithdrawalFeeApplicableForTransfer() {
         return this.withdrawalFeeApplicableForTransfer;
     }
 
-    public void activateAccountBasedOnBalance() {
-        if (SavingsAccountStatusType.fromInt(this.status).isClosed() && !this.summary.getAccountBalance(getCurrency()).isZero()) {
-            this.status = SavingsAccountStatusType.ACTIVE.getValue();
-        }
-=======
-    
-    public boolean isWithdrawalFeeApplicableForTransfer() {
-        return this.withdrawalFeeApplicableForTransfer;
-    }
     
     public LocalDate getClosedOnDate() {
         return (LocalDate) ObjectUtils.defaultIfNull(new LocalDate(this.closedOnDate), null);
->>>>>>> 6dad5aee
     }
 }