--- conflicted
+++ resolved
@@ -169,7 +169,7 @@
     /**
      * The interest period is the span of time at the end of which savings in a
      * client's account earn interest.
-     *
+     * 
      * A value from the {@link SavingsCompoundingInterestPeriodType}
      * enumeration.
      */
@@ -424,11 +424,11 @@
 
     /**
      * All interest calculation based on END-OF-DAY-BALANCE.
-     *
+     * 
      * Interest calculation is performed on-the-fly over all account
      * transactions.
-     *
-     *
+     * 
+     * 
      * 1. Calculate Interest From Beginning Of Account 1a. determine the
      * 'crediting' periods that exist for this savings acccount 1b. determine
      * the 'compounding' periods that exist within each 'crediting' period
@@ -1682,26 +1682,17 @@
         // activating account.
         final Money minRequiredOpeningBalance = Money.of(this.currency, this.minRequiredOpeningBalance);
         if (minRequiredOpeningBalance.isGreaterThanZero()) {
-<<<<<<< HEAD
-
             final SavingsAccountTransactionDTO transactionDTO = new SavingsAccountTransactionDTO(fmt, activationDate,
                     minRequiredOpeningBalance.getAmount(), existingTransactionIds, existingReversedTransactionIds, null);
-
             deposit(transactionDTO);
 
-            final Money openingAccountBalance = Money.zero(this.currency);
-=======
-            final SavingsAccountTransactionDTO transactionDTO = new SavingsAccountTransactionDTO(fmt, activationDate, minRequiredOpeningBalance.getAmount(),
-                    existingTransactionIds, existingReversedTransactionIds, null);
-            deposit(transactionDTO);
-
-            // no openingBalance concept supported yet but probably will to allow
+            // no openingBalance concept supported yet but probably will to
+            // allow
             // for migrations.
             final Money openingAccountBalance = Money.zero(this.currency);
 
             // update existing transactions so derived balance fields are
             // correct.
->>>>>>> aaaba187
             recalculateDailyBalances(openingAccountBalance);
         }
 
