/**
 * This Source Code Form is subject to the terms of the Mozilla Public
 * License, v. 2.0. If a copy of the MPL was not distributed with this file,
 * You can obtain one at http://mozilla.org/MPL/2.0/.
 */
package org.mifosplatform.portfolio.loanaccount.service;

import java.util.ArrayList;
import java.util.Arrays;
import java.util.List;
import java.util.Map;
import java.util.Set;

import org.apache.commons.lang.StringUtils;
import org.joda.time.LocalDate;
import org.mifosplatform.infrastructure.codes.domain.CodeValue;
import org.mifosplatform.infrastructure.core.api.JsonCommand;
import org.mifosplatform.infrastructure.core.api.JsonQuery;
import org.mifosplatform.infrastructure.core.data.ApiParameterError;
import org.mifosplatform.infrastructure.core.data.CommandProcessingResult;
import org.mifosplatform.infrastructure.core.data.CommandProcessingResultBuilder;
import org.mifosplatform.infrastructure.core.data.DataValidatorBuilder;
import org.mifosplatform.infrastructure.core.exception.PlatformApiDataValidationException;
import org.mifosplatform.infrastructure.core.exception.PlatformDataIntegrityException;
import org.mifosplatform.infrastructure.core.serialization.FromJsonHelper;
import org.mifosplatform.infrastructure.security.service.PlatformSecurityContext;
import org.mifosplatform.organisation.staff.domain.Staff;
import org.mifosplatform.portfolio.account.domain.AccountAssociations;
import org.mifosplatform.portfolio.account.domain.AccountAssociationsRepository;
import org.mifosplatform.portfolio.calendar.domain.Calendar;
import org.mifosplatform.portfolio.calendar.domain.CalendarEntityType;
import org.mifosplatform.portfolio.calendar.domain.CalendarInstance;
import org.mifosplatform.portfolio.calendar.domain.CalendarInstanceRepository;
import org.mifosplatform.portfolio.calendar.domain.CalendarRepository;
import org.mifosplatform.portfolio.calendar.exception.CalendarNotFoundException;
import org.mifosplatform.portfolio.client.domain.AccountNumberGenerator;
import org.mifosplatform.portfolio.client.domain.AccountNumberGeneratorFactory;
import org.mifosplatform.portfolio.client.domain.Client;
import org.mifosplatform.portfolio.client.domain.ClientRepositoryWrapper;
import org.mifosplatform.portfolio.client.exception.ClientNotActiveException;
import org.mifosplatform.portfolio.collateral.domain.LoanCollateral;
import org.mifosplatform.portfolio.collateral.service.CollateralAssembler;
import org.mifosplatform.portfolio.fund.domain.Fund;
import org.mifosplatform.portfolio.group.domain.Group;
import org.mifosplatform.portfolio.group.domain.GroupRepositoryWrapper;
import org.mifosplatform.portfolio.group.exception.GroupNotActiveException;
import org.mifosplatform.portfolio.loanaccount.domain.DefaultLoanLifecycleStateMachine;
import org.mifosplatform.portfolio.loanaccount.domain.Loan;
import org.mifosplatform.portfolio.loanaccount.domain.LoanCharge;
import org.mifosplatform.portfolio.loanaccount.domain.LoanLifecycleStateMachine;
import org.mifosplatform.portfolio.loanaccount.domain.LoanRepaymentScheduleTransactionProcessorFactory;
import org.mifosplatform.portfolio.loanaccount.domain.LoanRepository;
import org.mifosplatform.portfolio.loanaccount.domain.LoanStatus;
import org.mifosplatform.portfolio.loanaccount.domain.LoanSummaryWrapper;
import org.mifosplatform.portfolio.loanaccount.exception.LoanApplicationDateException;
import org.mifosplatform.portfolio.loanaccount.exception.LoanApplicationNotInSubmittedAndPendingApprovalStateCannotBeDeleted;
import org.mifosplatform.portfolio.loanaccount.exception.LoanApplicationNotInSubmittedAndPendingApprovalStateCannotBeModified;
import org.mifosplatform.portfolio.loanaccount.exception.LoanNotFoundException;
import org.mifosplatform.portfolio.loanaccount.loanschedule.domain.AprCalculator;
import org.mifosplatform.portfolio.loanaccount.loanschedule.domain.LoanScheduleModel;
import org.mifosplatform.portfolio.loanaccount.loanschedule.service.LoanScheduleCalculationPlatformService;
import org.mifosplatform.portfolio.loanaccount.serialization.LoanApplicationCommandFromApiJsonHelper;
import org.mifosplatform.portfolio.loanaccount.serialization.LoanApplicationTransitionApiJsonValidator;
import org.mifosplatform.portfolio.loanproduct.domain.LoanProduct;
import org.mifosplatform.portfolio.loanproduct.domain.LoanProductRelatedDetail;
import org.mifosplatform.portfolio.loanproduct.domain.LoanProductRepository;
import org.mifosplatform.portfolio.loanproduct.domain.LoanTransactionProcessingStrategy;
import org.mifosplatform.portfolio.loanproduct.exception.LinkedAccountRequiredException;
import org.mifosplatform.portfolio.loanproduct.exception.LoanProductNotFoundException;
import org.mifosplatform.portfolio.loanproduct.serialization.LoanProductDataValidator;
import org.mifosplatform.portfolio.note.domain.Note;
import org.mifosplatform.portfolio.note.domain.NoteRepository;
import org.mifosplatform.portfolio.savings.domain.SavingsAccount;
import org.mifosplatform.portfolio.savings.domain.SavingsAccountAssembler;
import org.mifosplatform.useradministration.domain.AppUser;
import org.slf4j.Logger;
import org.slf4j.LoggerFactory;
import org.springframework.beans.factory.annotation.Autowired;
import org.springframework.dao.DataIntegrityViolationException;
import org.springframework.stereotype.Service;
import org.springframework.transaction.annotation.Transactional;

import com.google.gson.JsonElement;

@Service
public class LoanApplicationWritePlatformServiceJpaRepositoryImpl implements LoanApplicationWritePlatformService {

    private final static Logger logger = LoggerFactory.getLogger(LoanApplicationWritePlatformServiceJpaRepositoryImpl.class);

    private final PlatformSecurityContext context;
    private final FromJsonHelper fromJsonHelper;
    private final LoanApplicationTransitionApiJsonValidator loanApplicationTransitionApiJsonValidator;
    private final LoanProductDataValidator loanProductCommandFromApiJsonDeserializer;
    private final LoanApplicationCommandFromApiJsonHelper fromApiJsonDeserializer;
    private final LoanRepository loanRepository;
    private final NoteRepository noteRepository;
    private final LoanScheduleCalculationPlatformService calculationPlatformService;
    private final LoanAssembler loanAssembler;
    private final ClientRepositoryWrapper clientRepository;
    private final LoanProductRepository loanProductRepository;
    private final LoanChargeAssembler loanChargeAssembler;
    private final CollateralAssembler loanCollateralAssembler;
    private final AprCalculator aprCalculator;
    private final AccountNumberGeneratorFactory accountIdentifierGeneratorFactory;
    private final LoanSummaryWrapper loanSummaryWrapper;
    private final GroupRepositoryWrapper groupRepository;
    private final LoanRepaymentScheduleTransactionProcessorFactory loanRepaymentScheduleTransactionProcessorFactory;
    private final CalendarRepository calendarRepository;
    private final CalendarInstanceRepository calendarInstanceRepository;
    private final SavingsAccountAssembler savingsAccountAssembler;
    private final AccountAssociationsRepository accountAssociationsRepository;

    @Autowired
    public LoanApplicationWritePlatformServiceJpaRepositoryImpl(final PlatformSecurityContext context, final FromJsonHelper fromJsonHelper,
            final LoanApplicationTransitionApiJsonValidator loanApplicationTransitionApiJsonValidator,
            final LoanApplicationCommandFromApiJsonHelper fromApiJsonDeserializer,
            final LoanProductDataValidator loanProductCommandFromApiJsonDeserializer, final AprCalculator aprCalculator,
            final LoanAssembler loanAssembler, final LoanChargeAssembler loanChargeAssembler,
            final CollateralAssembler loanCollateralAssembler, final LoanRepository loanRepository, final NoteRepository noteRepository,
            final LoanScheduleCalculationPlatformService calculationPlatformService, final ClientRepositoryWrapper clientRepository,
            final LoanProductRepository loanProductRepository, final AccountNumberGeneratorFactory accountIdentifierGeneratorFactory,
            final LoanSummaryWrapper loanSummaryWrapper, final GroupRepositoryWrapper groupRepository,
            final LoanRepaymentScheduleTransactionProcessorFactory loanRepaymentScheduleTransactionProcessorFactory,
            final CalendarRepository calendarRepository, final CalendarInstanceRepository calendarInstanceRepository,
            final SavingsAccountAssembler savingsAccountAssembler, final AccountAssociationsRepository accountAssociationsRepository) {
        this.context = context;
        this.fromJsonHelper = fromJsonHelper;
        this.loanApplicationTransitionApiJsonValidator = loanApplicationTransitionApiJsonValidator;
        this.fromApiJsonDeserializer = fromApiJsonDeserializer;
        this.loanProductCommandFromApiJsonDeserializer = loanProductCommandFromApiJsonDeserializer;
        this.aprCalculator = aprCalculator;
        this.loanAssembler = loanAssembler;
        this.loanChargeAssembler = loanChargeAssembler;
        this.loanCollateralAssembler = loanCollateralAssembler;
        this.loanRepository = loanRepository;
        this.noteRepository = noteRepository;
        this.calculationPlatformService = calculationPlatformService;
        this.clientRepository = clientRepository;
        this.loanProductRepository = loanProductRepository;
        this.accountIdentifierGeneratorFactory = accountIdentifierGeneratorFactory;
        this.loanSummaryWrapper = loanSummaryWrapper;
        this.groupRepository = groupRepository;
        this.loanRepaymentScheduleTransactionProcessorFactory = loanRepaymentScheduleTransactionProcessorFactory;
        this.calendarRepository = calendarRepository;
        this.calendarInstanceRepository = calendarInstanceRepository;
        this.savingsAccountAssembler = savingsAccountAssembler;
        this.accountAssociationsRepository = accountAssociationsRepository;
    }

    private LoanLifecycleStateMachine defaultLoanLifecycleStateMachine() {
        final List<LoanStatus> allowedLoanStatuses = Arrays.asList(LoanStatus.values());
        return new DefaultLoanLifecycleStateMachine(allowedLoanStatuses);
    }

    @Transactional
    @Override
    public CommandProcessingResult submitApplication(final JsonCommand command) {

        try {
            final AppUser currentUser = this.context.authenticatedUser();

            this.fromApiJsonDeserializer.validateForCreate(command.json());

            final List<ApiParameterError> dataValidationErrors = new ArrayList<ApiParameterError>();
            final DataValidatorBuilder baseDataValidator = new DataValidatorBuilder(dataValidationErrors).resource("loan");

            final Long productId = this.fromJsonHelper.extractLongNamed("productId", command.parsedJson());
            final LoanProduct loanProduct = this.loanProductRepository.findOne(productId);
            if (loanProduct == null) { throw new LoanProductNotFoundException(productId); }

            this.loanProductCommandFromApiJsonDeserializer.validateMinMaxConstraints(command.parsedJson(), baseDataValidator, loanProduct);

            if (!dataValidationErrors.isEmpty()) { throw new PlatformApiDataValidationException(dataValidationErrors); }

            final Loan newLoanApplication = this.loanAssembler.assembleFrom(command, currentUser);

            validateSubmittedOnDate(newLoanApplication);

            final LoanProductRelatedDetail productRelatedDetail = newLoanApplication.repaymentScheduleDetail();
            this.fromApiJsonDeserializer.validateLoanTermAndRepaidEveryValues(newLoanApplication.getTermFrequency(),
                    newLoanApplication.getTermPeriodFrequencyType(), productRelatedDetail.getNumberOfRepayments(),
                    productRelatedDetail.getRepayEvery(), productRelatedDetail.getRepaymentPeriodFrequencyType().getValue());

            this.loanRepository.save(newLoanApplication);

            if (newLoanApplication.isAccountNumberRequiresAutoGeneration()) {
                final AccountNumberGenerator accountNoGenerator = this.accountIdentifierGeneratorFactory
                        .determineLoanAccountNoGenerator(newLoanApplication.getId());
                newLoanApplication.updateAccountNo(accountNoGenerator.generate());
                this.loanRepository.save(newLoanApplication);
            }

            final String submittedOnNote = command.stringValueOfParameterNamed("submittedOnNote");
            if (StringUtils.isNotBlank(submittedOnNote)) {
                final Note note = Note.loanNote(newLoanApplication, submittedOnNote);
                this.noteRepository.save(note);
            }

            // Save calendar instance
            final Long calendarId = command.longValueOfParameterNamed("calendarId");
            Calendar calendar = null;

            if (calendarId != null && calendarId != 0) {
                calendar = this.calendarRepository.findOne(calendarId);
                if (calendar == null) { throw new CalendarNotFoundException(calendarId); }

                final CalendarInstance calendarInstance = new CalendarInstance(calendar, newLoanApplication.getId(),
                        CalendarEntityType.LOANS.getValue());
                this.calendarInstanceRepository.save(calendarInstance);
            }

            // Save linked account information
            final Long savingsAccountId = command.longValueOfParameterNamed("linkAccountId");
            if (savingsAccountId != null) {
                final SavingsAccount savingsAccount = this.savingsAccountAssembler.assembleFrom(savingsAccountId);
                this.fromApiJsonDeserializer.validatelinkedSavingsAccount(savingsAccount, newLoanApplication);
<<<<<<< HEAD
                final AccountAssociations accountAssociations = AccountAssociations.associateSavingsAccount(newLoanApplication, savingsAccount);
=======
                final AccountAssociations accountAssociations = AccountAssociations.associateSavingsAccount(newLoanApplication,
                        savingsAccount);
>>>>>>> 3531e956
                this.accountAssociationsRepository.save(accountAssociations);
            }

            return new CommandProcessingResultBuilder() //
                    .withCommandId(command.commandId()) //
                    .withEntityId(newLoanApplication.getId()) //
                    .withOfficeId(newLoanApplication.getOfficeId()) //
                    .withClientId(newLoanApplication.getClientId()) //
                    .withGroupId(newLoanApplication.getGroupId()) //
                    .withLoanId(newLoanApplication.getId()) //
                    .build();
        } catch (final DataIntegrityViolationException dve) {
            handleDataIntegrityIssues(command, dve);
            return CommandProcessingResult.empty();
        }
    }

    @Transactional
    @Override
    public CommandProcessingResult modifyApplication(final Long loanId, final JsonCommand command) {

        try {
            this.context.authenticatedUser();

            this.fromApiJsonDeserializer.validateForModify(command.json());

            final Loan existingLoanApplication = retrieveLoanBy(loanId);
            checkClientOrGroupActive(existingLoanApplication);

            if (!existingLoanApplication.isSubmittedAndPendingApproval()) { throw new LoanApplicationNotInSubmittedAndPendingApprovalStateCannotBeModified(
                    loanId); }

            final Set<LoanCharge> possiblyModifedLoanCharges = this.loanChargeAssembler.fromParsedJson(command.parsedJson());
            final Set<LoanCollateral> possiblyModifedLoanCollateralItems = this.loanCollateralAssembler
                    .fromParsedJson(command.parsedJson());

            final Map<String, Object> changes = existingLoanApplication.loanApplicationModification(command, possiblyModifedLoanCharges,
                    possiblyModifedLoanCollateralItems, this.aprCalculator);

            if (changes.containsKey("expectedDisbursementDate")) {
                this.loanAssembler.validateExpectedDisbursementForHolidayAndNonWorkingDay(existingLoanApplication);
            }

            final String clientIdParamName = "clientId";
            if (changes.containsKey(clientIdParamName)) {
                final Long clientId = command.longValueOfParameterNamed(clientIdParamName);
                final Client client = this.clientRepository.findOneWithNotFoundDetection(clientId);
                if (client.isNotActive()) { throw new ClientNotActiveException(clientId); }

                existingLoanApplication.updateClient(client);
            }

            final String groupIdParamName = "groupId";
            if (changes.containsKey(groupIdParamName)) {
                final Long groupId = command.longValueOfParameterNamed(groupIdParamName);
                final Group group = this.groupRepository.findOneWithNotFoundDetection(groupId);
                if (group.isNotActive()) { throw new GroupNotActiveException(groupId); }

                existingLoanApplication.updateGroup(group);
            }

            final String productIdParamName = "productId";
            if (changes.containsKey(productIdParamName)) {
                final Long productId = command.longValueOfParameterNamed(productIdParamName);
                final LoanProduct loanProduct = this.loanProductRepository.findOne(productId);
                if (loanProduct == null) { throw new LoanProductNotFoundException(productId); }

                existingLoanApplication.updateLoanProduct(loanProduct);
                if (!changes.containsKey("interestRateFrequencyType")) {
                    existingLoanApplication.updateInterestRateFrequencyType();
                }
            }

            validateSubmittedOnDate(existingLoanApplication);
            final LoanProductRelatedDetail productRelatedDetail = existingLoanApplication.repaymentScheduleDetail();
            this.fromApiJsonDeserializer.validateLoanTermAndRepaidEveryValues(existingLoanApplication.getTermFrequency(),
                    existingLoanApplication.getTermPeriodFrequencyType(), productRelatedDetail.getNumberOfRepayments(),
                    productRelatedDetail.getRepayEvery(), productRelatedDetail.getRepaymentPeriodFrequencyType().getValue());

            final String fundIdParamName = "fundId";
            if (changes.containsKey(fundIdParamName)) {
                final Long fundId = command.longValueOfParameterNamed(fundIdParamName);
                final Fund fund = this.loanAssembler.findFundByIdIfProvided(fundId);

                existingLoanApplication.updateFund(fund);
            }

            final String loanPurposeIdParamName = "loanPurposeId";
            if (changes.containsKey(loanPurposeIdParamName)) {
                final Long loanPurposeId = command.longValueOfParameterNamed(loanPurposeIdParamName);
                final CodeValue loanPurpose = this.loanAssembler.findCodeValueByIdIfProvided(loanPurposeId);
                existingLoanApplication.updateLoanPurpose(loanPurpose);
            }

            final String loanOfficerIdParamName = "loanOfficerId";
            if (changes.containsKey(loanOfficerIdParamName)) {
                final Long loanOfficerId = command.longValueOfParameterNamed(loanOfficerIdParamName);
                final Staff newValue = this.loanAssembler.findLoanOfficerByIdIfProvided(loanOfficerId);
                existingLoanApplication.updateLoanOfficerOnLoanApplication(newValue);
            }

            final String strategyIdParamName = "transactionProcessingStrategyId";
            if (changes.containsKey(strategyIdParamName)) {
                final Long strategyId = command.longValueOfParameterNamed(strategyIdParamName);
                final LoanTransactionProcessingStrategy strategy = this.loanAssembler.findStrategyByIdIfProvided(strategyId);

                existingLoanApplication.updateTransactionProcessingStrategy(strategy);
            }

            final String chargesParamName = "charges";
            if (changes.containsKey(chargesParamName)) {
                final Set<LoanCharge> loanCharges = this.loanChargeAssembler.fromParsedJson(command.parsedJson());
                existingLoanApplication.updateLoanCharges(loanCharges);
            }

            final String collateralParamName = "collateral";
            if (changes.containsKey(collateralParamName)) {
                final Set<LoanCollateral> loanCollateral = this.loanCollateralAssembler.fromParsedJson(command.parsedJson());
                existingLoanApplication.updateLoanCollateral(loanCollateral);
            }

            if (changes.containsKey("recalculateLoanSchedule")) {
                changes.remove("recalculateLoanSchedule");

                final JsonElement parsedQuery = this.fromJsonHelper.parse(command.json());
                final JsonQuery query = JsonQuery.from(command.json(), parsedQuery, this.fromJsonHelper);

                final LoanScheduleModel loanSchedule = this.calculationPlatformService.calculateLoanSchedule(query);
                existingLoanApplication.updateLoanSchedule(loanSchedule);
            }

            this.loanRepository.saveAndFlush(existingLoanApplication);

            final String submittedOnNote = command.stringValueOfParameterNamed("submittedOnNote");
            if (StringUtils.isNotBlank(submittedOnNote)) {
                final Note note = Note.loanNote(existingLoanApplication, submittedOnNote);
                this.noteRepository.save(note);
            }

            final Long calendarId = command.longValueOfParameterNamed("calendarId");
            Calendar calendar = null;
            if (calendarId != null && calendarId != 0) {
                calendar = this.calendarRepository.findOne(calendarId);
                if (calendar == null) { throw new CalendarNotFoundException(calendarId); }
            }

<<<<<<< HEAD
            final List<CalendarInstance> ciList = (List<CalendarInstance>) this.calendarInstanceRepository.findByEntityIdAndEntityTypeId(loanId,
                    CalendarEntityType.LOANS.getValue());
=======
            final List<CalendarInstance> ciList = (List<CalendarInstance>) this.calendarInstanceRepository.findByEntityIdAndEntityTypeId(
                    loanId, CalendarEntityType.LOANS.getValue());
>>>>>>> 3531e956
            if (calendar != null) {

                // For loans, allow to attach only one calendar instance per
                // loan
                if (ciList != null && !ciList.isEmpty()) {
                    final CalendarInstance calendarInstance = ciList.get(0);
                    if (calendarInstance.getCalendar().getId() != calendar.getId()) {
                        calendarInstance.updateCalendar(calendar);
                        this.calendarInstanceRepository.saveAndFlush(calendarInstance);
                    }
                } else {
                    // attaching new calendar
                    final CalendarInstance calendarInstance = new CalendarInstance(calendar, existingLoanApplication.getId(),
                            CalendarEntityType.LOANS.getValue());
                    this.calendarInstanceRepository.save(calendarInstance);
                }

            } else if (ciList != null && !ciList.isEmpty()) {
                final CalendarInstance calendarInstance = ciList.get(0);
                this.calendarInstanceRepository.delete(calendarInstance);
            }

            // Save linked account information
            final String linkAccountIdParamName = "linkAccountId";
            final Long savingsAccountId = command.longValueOfParameterNamed(linkAccountIdParamName);
            AccountAssociations accountAssociations = this.accountAssociationsRepository.findByLoanId(loanId);
            boolean isLinkedAccPresent = false;
            if (savingsAccountId == null) {
                if (accountAssociations != null) {
                    if (this.fromJsonHelper.parameterExists(linkAccountIdParamName, command.parsedJson())) {
                        this.accountAssociationsRepository.delete(accountAssociations);
                        changes.put(linkAccountIdParamName, null);
                    } else {
                        isLinkedAccPresent = true;
                    }
                }
            } else {
                isLinkedAccPresent = true;
                boolean isModified = false;
                if (accountAssociations == null) {
                    isModified = true;
                } else {
                    final SavingsAccount savingsAccount = accountAssociations.linkedSavingsAccount();
                    if (savingsAccount == null || savingsAccount.getId() != savingsAccountId) {
                        isModified = true;
                    }
                }
                if (isModified) {
                    final SavingsAccount savingsAccount = this.savingsAccountAssembler.assembleFrom(savingsAccountId);
                    this.fromApiJsonDeserializer.validatelinkedSavingsAccount(savingsAccount, existingLoanApplication);
                    if (accountAssociations == null) {
                        accountAssociations = AccountAssociations.associateSavingsAccount(existingLoanApplication, savingsAccount);
                    } else {
                        accountAssociations.updateLinkedSavingsAccount(savingsAccount);
                    }
                    changes.put(linkAccountIdParamName, savingsAccountId);
                    this.accountAssociationsRepository.save(accountAssociations);
                }
            }

            if (!isLinkedAccPresent) {
                final Set<LoanCharge> charges = existingLoanApplication.charges();
                for (final LoanCharge loanCharge : charges) {
                    if (loanCharge.getChargePaymentMode().isPaymentModeAccountTransfer()) {
                        final String errorMessage = "one of the charges requires linked savings account for payment";
                        throw new LinkedAccountRequiredException("loanCharge", errorMessage);
                    }
                }
            }

            return new CommandProcessingResultBuilder() //
                    .withEntityId(loanId) //
                    .withOfficeId(existingLoanApplication.getOfficeId()) //
                    .withClientId(existingLoanApplication.getClientId()) //
                    .withGroupId(existingLoanApplication.getGroupId()) //
                    .withLoanId(existingLoanApplication.getId()) //
                    .with(changes).build();
        } catch (final DataIntegrityViolationException dve) {
            handleDataIntegrityIssues(command, dve);
            return CommandProcessingResult.empty();
        }
    }

    /*
     * Guaranteed to throw an exception no matter what the data integrity issue
     * is.
     */
    private void handleDataIntegrityIssues(final JsonCommand command, final DataIntegrityViolationException dve) {

        final Throwable realCause = dve.getMostSpecificCause();
        if (realCause.getMessage().contains("loan_account_no_UNIQUE")) {

            final String accountNo = command.stringValueOfParameterNamed("accountNo");
            throw new PlatformDataIntegrityException("error.msg.loan.duplicate.accountNo", "Loan with accountNo `" + accountNo
                    + "` already exists", "accountNo", accountNo);
        } else if (realCause.getMessage().contains("loan_externalid_UNIQUE")) {

            final String externalId = command.stringValueOfParameterNamed("externalId");
            throw new PlatformDataIntegrityException("error.msg.loan.duplicate.externalId", "Loan with externalId `" + externalId
                    + "` already exists", "externalId", externalId);
        }

        logAsErrorUnexpectedDataIntegrityException(dve);
        throw new PlatformDataIntegrityException("error.msg.unknown.data.integrity.issue", "Unknown data integrity issue with resource.");
    }

    private void logAsErrorUnexpectedDataIntegrityException(final DataIntegrityViolationException dve) {
        logger.error(dve.getMessage(), dve);
    }

    @Transactional
    @Override
    public CommandProcessingResult deleteApplication(final Long loanId) {

        this.context.authenticatedUser();

        final Loan loan = retrieveLoanBy(loanId);
        checkClientOrGroupActive(loan);

        if (loan.isNotSubmittedAndPendingApproval()) { throw new LoanApplicationNotInSubmittedAndPendingApprovalStateCannotBeDeleted(loanId); }

        final List<Note> relatedNotes = this.noteRepository.findByLoanId(loan.getId());
        this.noteRepository.deleteInBatch(relatedNotes);

        this.loanRepository.delete(loanId);

        return new CommandProcessingResultBuilder() //
                .withEntityId(loanId) //
                .withOfficeId(loan.getOfficeId()) //
                .withClientId(loan.getClientId()) //
                .withGroupId(loan.getGroupId()) //
                .withLoanId(loan.getId()) //
                .build();
    }

    @Transactional
    @Override
    public CommandProcessingResult approveApplication(final Long loanId, final JsonCommand command) {

        final AppUser currentUser = this.context.authenticatedUser();

        this.loanApplicationTransitionApiJsonValidator.validateApproval(command.json());

        final Loan loan = retrieveLoanBy(loanId);
        checkClientOrGroupActive(loan);

        final Map<String, Object> changes = loan.loanApplicationApproval(currentUser, command, defaultLoanLifecycleStateMachine());
        if (!changes.isEmpty()) {
            this.loanRepository.save(loan);

            final String noteText = command.stringValueOfParameterNamed("note");
            if (StringUtils.isNotBlank(noteText)) {
                final Note note = Note.loanNote(loan, noteText);
                changes.put("note", noteText);
                this.noteRepository.save(note);
            }
        }

        return new CommandProcessingResultBuilder() //
                .withCommandId(command.commandId()) //
                .withEntityId(loan.getId()) //
                .withOfficeId(loan.getOfficeId()) //
                .withClientId(loan.getClientId()) //
                .withGroupId(loan.getGroupId()) //
                .withLoanId(loanId) //
                .with(changes) //
                .build();
    }

    @Transactional
    @Override
    public CommandProcessingResult undoApplicationApproval(final Long loanId, final JsonCommand command) {

        this.context.authenticatedUser();

        this.fromApiJsonDeserializer.validateForUndo(command.json());

        final Loan loan = retrieveLoanBy(loanId);
        checkClientOrGroupActive(loan);

        final Map<String, Object> changes = loan.undoApproval(defaultLoanLifecycleStateMachine());
        if (!changes.isEmpty()) {
            this.loanRepository.save(loan);

            final String noteText = command.stringValueOfParameterNamed("note");
            if (StringUtils.isNotBlank(noteText)) {
                final Note note = Note.loanNote(loan, noteText);
                this.noteRepository.save(note);
            }
        }

        return new CommandProcessingResultBuilder() //
                .withCommandId(command.commandId()) //
                .withEntityId(loan.getId()) //
                .withOfficeId(loan.getOfficeId()) //
                .withClientId(loan.getClientId()) //
                .withGroupId(loan.getGroupId()) //
                .withLoanId(loanId) //
                .with(changes) //
                .build();
    }

    @Transactional
    @Override
    public CommandProcessingResult rejectApplication(final Long loanId, final JsonCommand command) {

        final AppUser currentUser = this.context.authenticatedUser();

        this.loanApplicationTransitionApiJsonValidator.validateRejection(command.json());

        final Loan loan = retrieveLoanBy(loanId);
        checkClientOrGroupActive(loan);

        final Map<String, Object> changes = loan.loanApplicationRejection(currentUser, command, defaultLoanLifecycleStateMachine());
        if (!changes.isEmpty()) {
            this.loanRepository.save(loan);

            final String noteText = command.stringValueOfParameterNamed("note");
            if (StringUtils.isNotBlank(noteText)) {
                final Note note = Note.loanNote(loan, noteText);
                this.noteRepository.save(note);
            }
        }

        return new CommandProcessingResultBuilder() //
                .withCommandId(command.commandId()) //
                .withEntityId(loan.getId()) //
                .withOfficeId(loan.getOfficeId()) //
                .withClientId(loan.getClientId()) //
                .withGroupId(loan.getGroupId()) //
                .withLoanId(loanId) //
                .with(changes) //
                .build();
    }

    @Transactional
    @Override
    public CommandProcessingResult applicantWithdrawsFromApplication(final Long loanId, final JsonCommand command) {

        final AppUser currentUser = this.context.authenticatedUser();

        this.loanApplicationTransitionApiJsonValidator.validateApplicantWithdrawal(command.json());

        final Loan loan = retrieveLoanBy(loanId);
        checkClientOrGroupActive(loan);

        final Map<String, Object> changes = loan.loanApplicationWithdrawnByApplicant(currentUser, command,
                defaultLoanLifecycleStateMachine());
        if (!changes.isEmpty()) {
            this.loanRepository.save(loan);

            final String noteText = command.stringValueOfParameterNamed("note");
            if (StringUtils.isNotBlank(noteText)) {
                final Note note = Note.loanNote(loan, noteText);
                this.noteRepository.save(note);
            }
        }

        return new CommandProcessingResultBuilder() //
                .withCommandId(command.commandId()) //
                .withEntityId(loan.getId()) //
                .withOfficeId(loan.getOfficeId()) //
                .withClientId(loan.getClientId()) //
                .withGroupId(loan.getGroupId()) //
                .withLoanId(loanId) //
                .with(changes) //
                .build();
    }

    private Loan retrieveLoanBy(final Long loanId) {
        final Loan loan = this.loanRepository.findOne(loanId);
        if (loan == null) { throw new LoanNotFoundException(loanId); }
        loan.setHelpers(defaultLoanLifecycleStateMachine(), this.loanSummaryWrapper, this.loanRepaymentScheduleTransactionProcessorFactory);
        return loan;
    }

    private void validateSubmittedOnDate(final Loan loan) {
        final LocalDate startDate = loan.loanProduct().getStartDate();
        final LocalDate closeDate = loan.loanProduct().getCloseDate();
        final LocalDate submittedOnDate = loan.getSubmittedOnDate();

        String defaultUserMessage = "";
        if (startDate != null && submittedOnDate.isBefore(startDate)) {
            defaultUserMessage = "submittedOnDate cannot be before the loan product startDate.";
            throw new LoanApplicationDateException("submitted.on.date.cannot.be.before.the.loan.product.start.date", defaultUserMessage,
                    submittedOnDate.toString(), startDate.toString());
        }

        if (closeDate != null && submittedOnDate.isAfter(closeDate)) {
            defaultUserMessage = "submittedOnDate cannot be after the loan product closeDate.";
            throw new LoanApplicationDateException("submitted.on.date.cannot.be.after.the.loan.product.close.date", defaultUserMessage,
                    submittedOnDate.toString(), closeDate.toString());
        }
    }

    private void checkClientOrGroupActive(final Loan loan) {
        final Client client = loan.client();
        if (client != null) {
            if (client.isNotActive()) { throw new ClientNotActiveException(client.getId()); }
        }
        final Group group = loan.group();
        if (group != null) {
            if (group.isNotActive()) { throw new GroupNotActiveException(group.getId()); }
        }
    }

}<|MERGE_RESOLUTION|>--- conflicted
+++ resolved
@@ -214,12 +214,8 @@
             if (savingsAccountId != null) {
                 final SavingsAccount savingsAccount = this.savingsAccountAssembler.assembleFrom(savingsAccountId);
                 this.fromApiJsonDeserializer.validatelinkedSavingsAccount(savingsAccount, newLoanApplication);
-<<<<<<< HEAD
-                final AccountAssociations accountAssociations = AccountAssociations.associateSavingsAccount(newLoanApplication, savingsAccount);
-=======
                 final AccountAssociations accountAssociations = AccountAssociations.associateSavingsAccount(newLoanApplication,
                         savingsAccount);
->>>>>>> 3531e956
                 this.accountAssociationsRepository.save(accountAssociations);
             }
 
@@ -366,13 +362,8 @@
                 if (calendar == null) { throw new CalendarNotFoundException(calendarId); }
             }
 
-<<<<<<< HEAD
-            final List<CalendarInstance> ciList = (List<CalendarInstance>) this.calendarInstanceRepository.findByEntityIdAndEntityTypeId(loanId,
-                    CalendarEntityType.LOANS.getValue());
-=======
             final List<CalendarInstance> ciList = (List<CalendarInstance>) this.calendarInstanceRepository.findByEntityIdAndEntityTypeId(
                     loanId, CalendarEntityType.LOANS.getValue());
->>>>>>> 3531e956
             if (calendar != null) {
 
                 // For loans, allow to attach only one calendar instance per
