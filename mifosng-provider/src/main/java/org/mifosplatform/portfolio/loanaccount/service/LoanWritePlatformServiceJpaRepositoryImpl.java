/**
 * This Source Code Form is subject to the terms of the Mozilla Public
 * License, v. 2.0. If a copy of the MPL was not distributed with this file,
 * You can obtain one at http://mozilla.org/MPL/2.0/.
 */
package org.mifosplatform.portfolio.loanaccount.service;

import java.math.BigDecimal;
import java.util.ArrayList;
import java.util.Arrays;
import java.util.Collection;
import java.util.HashMap;
import java.util.LinkedHashMap;
import java.util.List;
import java.util.Locale;
import java.util.Map;
import java.util.Set;

import org.apache.commons.lang.StringUtils;
import org.joda.time.LocalDate;
import org.joda.time.format.DateTimeFormat;
import org.joda.time.format.DateTimeFormatter;
import org.mifosplatform.accounting.journalentry.service.JournalEntryWritePlatformService;
import org.mifosplatform.infrastructure.configuration.domain.ConfigurationDomainService;
import org.mifosplatform.infrastructure.core.api.JsonCommand;
import org.mifosplatform.infrastructure.core.data.CommandProcessingResult;
import org.mifosplatform.infrastructure.core.data.CommandProcessingResultBuilder;
import org.mifosplatform.infrastructure.core.exception.PlatformApiDataValidationException;
import org.mifosplatform.infrastructure.core.exception.PlatformServiceUnavailableException;
import org.mifosplatform.infrastructure.jobs.annotation.CronTarget;
import org.mifosplatform.infrastructure.jobs.exception.JobExecutionException;
import org.mifosplatform.infrastructure.jobs.service.JobName;
import org.mifosplatform.infrastructure.security.service.PlatformSecurityContext;
import org.mifosplatform.organisation.holiday.domain.Holiday;
import org.mifosplatform.organisation.holiday.domain.HolidayRepository;
import org.mifosplatform.organisation.monetary.domain.ApplicationCurrency;
import org.mifosplatform.organisation.monetary.domain.ApplicationCurrencyRepositoryWrapper;
import org.mifosplatform.organisation.monetary.domain.MonetaryCurrency;
import org.mifosplatform.organisation.monetary.domain.Money;
import org.mifosplatform.organisation.office.domain.Office;
import org.mifosplatform.organisation.staff.domain.Staff;
import org.mifosplatform.organisation.workingdays.domain.WorkingDays;
import org.mifosplatform.organisation.workingdays.domain.WorkingDaysRepositoryWrapper;
import org.mifosplatform.portfolio.account.PortfolioAccountType;
import org.mifosplatform.portfolio.account.data.AccountTransferDTO;
import org.mifosplatform.portfolio.account.data.PortfolioAccountData;
import org.mifosplatform.portfolio.account.service.AccountAssociationsReadPlatformService;
import org.mifosplatform.portfolio.account.service.AccountTransfersReadPlatformService;
import org.mifosplatform.portfolio.account.service.AccountTransfersWritePlatformService;
import org.mifosplatform.portfolio.accountdetails.domain.AccountType;
import org.mifosplatform.portfolio.calendar.domain.Calendar;
import org.mifosplatform.portfolio.calendar.domain.CalendarEntityType;
import org.mifosplatform.portfolio.calendar.domain.CalendarInstance;
import org.mifosplatform.portfolio.calendar.domain.CalendarInstanceRepository;
import org.mifosplatform.portfolio.calendar.service.CalendarUtils;
import org.mifosplatform.portfolio.charge.domain.Charge;
import org.mifosplatform.portfolio.charge.domain.ChargePaymentMode;
import org.mifosplatform.portfolio.charge.domain.ChargeRepositoryWrapper;
import org.mifosplatform.portfolio.charge.exception.LoanChargeCannotBeDeletedException;
import org.mifosplatform.portfolio.charge.exception.LoanChargeCannotBeDeletedException.LOAN_CHARGE_CANNOT_BE_DELETED_REASON;
import org.mifosplatform.portfolio.charge.exception.LoanChargeCannotBePayedException;
import org.mifosplatform.portfolio.charge.exception.LoanChargeCannotBePayedException.LOAN_CHARGE_CANNOT_BE_PAYED_REASON;
import org.mifosplatform.portfolio.charge.exception.LoanChargeCannotBeUpdatedException;
import org.mifosplatform.portfolio.charge.exception.LoanChargeCannotBeUpdatedException.LOAN_CHARGE_CANNOT_BE_UPDATED_REASON;
import org.mifosplatform.portfolio.charge.exception.LoanChargeCannotBeWaivedException;
import org.mifosplatform.portfolio.charge.exception.LoanChargeCannotBeWaivedException.LOAN_CHARGE_CANNOT_BE_WAIVED_REASON;
import org.mifosplatform.portfolio.charge.exception.LoanChargeNotFoundException;
import org.mifosplatform.portfolio.client.domain.Client;
import org.mifosplatform.portfolio.client.exception.ClientNotActiveException;
import org.mifosplatform.portfolio.collectionsheet.command.CollectionSheetBulkDisbursalCommand;
import org.mifosplatform.portfolio.collectionsheet.command.CollectionSheetBulkRepaymentCommand;
import org.mifosplatform.portfolio.collectionsheet.command.SingleDisbursalCommand;
import org.mifosplatform.portfolio.collectionsheet.command.SingleRepaymentCommand;
import org.mifosplatform.portfolio.group.domain.Group;
import org.mifosplatform.portfolio.group.exception.GroupNotActiveException;
import org.mifosplatform.portfolio.loanaccount.command.LoanUpdateCommand;
import org.mifosplatform.portfolio.loanaccount.data.LoanChargeData;
import org.mifosplatform.portfolio.loanaccount.domain.ChangedTransactionDetail;
import org.mifosplatform.portfolio.loanaccount.domain.DefaultLoanLifecycleStateMachine;
import org.mifosplatform.portfolio.loanaccount.domain.Loan;
import org.mifosplatform.portfolio.loanaccount.domain.LoanAccountDomainService;
import org.mifosplatform.portfolio.loanaccount.domain.LoanCharge;
import org.mifosplatform.portfolio.loanaccount.domain.LoanChargeRepository;
import org.mifosplatform.portfolio.loanaccount.domain.LoanLifecycleStateMachine;
import org.mifosplatform.portfolio.loanaccount.domain.LoanRepository;
import org.mifosplatform.portfolio.loanaccount.domain.LoanStatus;
import org.mifosplatform.portfolio.loanaccount.domain.LoanTransaction;
import org.mifosplatform.portfolio.loanaccount.domain.LoanTransactionRepository;
import org.mifosplatform.portfolio.loanaccount.domain.LoanTransactionType;
import org.mifosplatform.portfolio.loanaccount.exception.LoanDisbursalException;
import org.mifosplatform.portfolio.loanaccount.exception.LoanOfficerAssignmentException;
import org.mifosplatform.portfolio.loanaccount.exception.LoanOfficerUnassignmentException;
import org.mifosplatform.portfolio.loanaccount.exception.LoanTransactionNotFoundException;
import org.mifosplatform.portfolio.loanaccount.loanschedule.domain.LoanScheduleGeneratorFactory;
import org.mifosplatform.portfolio.loanaccount.serialization.LoanEventApiJsonValidator;
import org.mifosplatform.portfolio.loanaccount.serialization.LoanUpdateCommandFromApiJsonDeserializer;
import org.mifosplatform.portfolio.loanproduct.data.LoanProductData;
import org.mifosplatform.portfolio.loanproduct.domain.LoanProductRelatedDetail;
import org.mifosplatform.portfolio.loanproduct.exception.InvalidCurrencyException;
import org.mifosplatform.portfolio.loanproduct.exception.LinkedAccountRequiredException;
import org.mifosplatform.portfolio.loanproduct.service.LoanProductReadPlatformService;
import org.mifosplatform.portfolio.note.domain.Note;
import org.mifosplatform.portfolio.note.domain.NoteRepository;
import org.mifosplatform.portfolio.paymentdetail.domain.PaymentDetail;
import org.mifosplatform.portfolio.paymentdetail.service.PaymentDetailWritePlatformService;
import org.mifosplatform.portfolio.savings.exception.InsufficientAccountBalanceException;
import org.mifosplatform.useradministration.domain.AppUser;
import org.springframework.beans.factory.annotation.Autowired;
import org.springframework.stereotype.Service;
import org.springframework.transaction.annotation.Transactional;
import org.springframework.util.CollectionUtils;

@Service
public class LoanWritePlatformServiceJpaRepositoryImpl implements LoanWritePlatformService {

    private final PlatformSecurityContext context;
    private final LoanEventApiJsonValidator loanEventApiJsonValidator;
    private final LoanUpdateCommandFromApiJsonDeserializer loanUpdateCommandFromApiJsonDeserializer;
    private final LoanRepository loanRepository;
    private final LoanAccountDomainService loanAccountDomainService;
    private final NoteRepository noteRepository;
    private final LoanTransactionRepository loanTransactionRepository;
    private final LoanAssembler loanAssembler;
    private final ChargeRepositoryWrapper chargeRepository;
    private final LoanChargeRepository loanChargeRepository;
    private final ApplicationCurrencyRepositoryWrapper applicationCurrencyRepository;
    private final JournalEntryWritePlatformService journalEntryWritePlatformService;
    private final LoanScheduleGeneratorFactory loanScheduleFactory;
    private final CalendarInstanceRepository calendarInstanceRepository;
    private final PaymentDetailWritePlatformService paymentDetailWritePlatformService;
    private final HolidayRepository holidayRepository;
    private final ConfigurationDomainService configurationDomainService;
    private final WorkingDaysRepositoryWrapper workingDaysRepository;
    private final LoanProductReadPlatformService loanProductReadPlatformService;
    private final AccountTransfersWritePlatformService accountTransfersWritePlatformService;
    private final AccountTransfersReadPlatformService accountTransfersReadPlatformService;
    private final AccountAssociationsReadPlatformService accountAssociationsReadPlatformService;
    private final LoanChargeReadPlatformService LoanChargeReadPlatformService;

    @Autowired
    public LoanWritePlatformServiceJpaRepositoryImpl(final PlatformSecurityContext context,
            final LoanEventApiJsonValidator loanEventApiJsonValidator,
            final LoanUpdateCommandFromApiJsonDeserializer loanUpdateCommandFromApiJsonDeserializer, final LoanAssembler loanAssembler,
            final LoanRepository loanRepository, final LoanAccountDomainService loanAccountDomainService,
            final LoanTransactionRepository loanTransactionRepository, final NoteRepository noteRepository,
            final ChargeRepositoryWrapper chargeRepository, final LoanChargeRepository loanChargeRepository,
            final ApplicationCurrencyRepositoryWrapper applicationCurrencyRepository,
            final JournalEntryWritePlatformService journalEntryWritePlatformService,
            final LoanScheduleGeneratorFactory loanScheduleFactory, final CalendarInstanceRepository calendarInstanceRepository,
            final PaymentDetailWritePlatformService paymentDetailWritePlatformService, final HolidayRepository holidayRepository,
            final ConfigurationDomainService configurationDomainService, final WorkingDaysRepositoryWrapper workingDaysRepository,
            final LoanProductReadPlatformService loanProductReadPlatformService,
            final AccountTransfersWritePlatformService accountTransfersWritePlatformService,
            final AccountTransfersReadPlatformService accountTransfersReadPlatformService,
            final AccountAssociationsReadPlatformService accountAssociationsReadPlatformService,
            final LoanChargeReadPlatformService loanChargeReadPlatformService) {
        this.context = context;
        this.loanEventApiJsonValidator = loanEventApiJsonValidator;
        this.loanAssembler = loanAssembler;
        this.loanRepository = loanRepository;
        this.loanAccountDomainService = loanAccountDomainService;
        this.loanTransactionRepository = loanTransactionRepository;
        this.noteRepository = noteRepository;
        this.chargeRepository = chargeRepository;
        this.loanChargeRepository = loanChargeRepository;
        this.applicationCurrencyRepository = applicationCurrencyRepository;
        this.journalEntryWritePlatformService = journalEntryWritePlatformService;
        this.loanUpdateCommandFromApiJsonDeserializer = loanUpdateCommandFromApiJsonDeserializer;
        this.loanScheduleFactory = loanScheduleFactory;
        this.calendarInstanceRepository = calendarInstanceRepository;
        this.paymentDetailWritePlatformService = paymentDetailWritePlatformService;
        this.holidayRepository = holidayRepository;
        this.configurationDomainService = configurationDomainService;
        this.workingDaysRepository = workingDaysRepository;
        this.loanProductReadPlatformService = loanProductReadPlatformService;
        this.accountTransfersWritePlatformService = accountTransfersWritePlatformService;
        this.accountTransfersReadPlatformService = accountTransfersReadPlatformService;
        this.accountAssociationsReadPlatformService = accountAssociationsReadPlatformService;
        this.LoanChargeReadPlatformService = loanChargeReadPlatformService;
    }

    private LoanLifecycleStateMachine defaultLoanLifecycleStateMachine() {
        final List<LoanStatus> allowedLoanStatuses = Arrays.asList(LoanStatus.values());
        return new DefaultLoanLifecycleStateMachine(allowedLoanStatuses);
    }

    @Transactional
    @Override
    public CommandProcessingResult disburseLoan(final Long loanId, final JsonCommand command) {

        final AppUser currentUser = this.context.authenticatedUser();

        this.loanEventApiJsonValidator.validateDisbursement(command.json());

        final Loan loan = this.loanAssembler.assembleFrom(loanId);
        checkClientOrGroupActive(loan);

        // check for product mix validations
        checkForProductMixRestrictions(loan);

        // validate actual disbursement date against meeting date
        final CalendarInstance calendarInstance = this.calendarInstanceRepository.findCalendarInstaneByLoanId(loan.getId(),
                CalendarEntityType.LOANS.getValue());
        if (loan.isSyncDisbursementWithMeeting()) {

            final LocalDate actualDisbursementDate = command.localDateValueOfParameterNamed("actualDisbursementDate");
            this.loanEventApiJsonValidator.validateDisbursementDateWithMeetingDate(actualDisbursementDate, calendarInstance);
        }

        final MonetaryCurrency currency = loan.getCurrency();
        final ApplicationCurrency applicationCurrency = this.applicationCurrencyRepository.findOneWithNotFoundDetection(currency);

        final List<Long> existingTransactionIds = new ArrayList<Long>();
        final List<Long> existingReversedTransactionIds = new ArrayList<Long>();

        final Map<String, Object> changes = new LinkedHashMap<String, Object>();

        final PaymentDetail paymentDetail = this.paymentDetailWritePlatformService.createAndPersistPaymentDetail(command, changes);

        // Recalculate first repayment date based in actual disbursement date.
        final LocalDate actualDisbursementDate = command.localDateValueOfParameterNamed("actualDisbursementDate");
        final LocalDate calculatedRepaymentsStartingFromDate = getCalculatedRepaymentsStartingFromDate(actualDisbursementDate, loan,
                calendarInstance);
        final boolean isHolidayEnabled = this.configurationDomainService.isRescheduleRepaymentsOnHolidaysEnabled();
        final List<Holiday> holidays = this.holidayRepository.findByOfficeIdAndGreaterThanDate(loan.getOfficeId(),
                actualDisbursementDate.toDate());
        final WorkingDays workingDays = this.workingDaysRepository.findOne();
        final boolean allowTransactionsOnHoliday = this.configurationDomainService.allowTransactionsOnHolidayEnabled();
        final boolean allowTransactionsOnNonWorkingDay = this.configurationDomainService.allowTransactionsOnNonWorkingDayEnabled();
        updateLoanCounters(loan, actualDisbursementDate);

        loan.disburse(this.loanScheduleFactory, currentUser, command, applicationCurrency, existingTransactionIds,
                existingReversedTransactionIds, changes, paymentDetail, calculatedRepaymentsStartingFromDate, isHolidayEnabled, holidays,
                workingDays, allowTransactionsOnHoliday, allowTransactionsOnNonWorkingDay);

        if (!changes.isEmpty()) {
            this.loanRepository.saveAndFlush(loan);

            final String noteText = command.stringValueOfParameterNamed("note");
            if (StringUtils.isNotBlank(noteText)) {
                final Note note = Note.loanNote(loan, noteText);
                this.noteRepository.save(note);
            }

            postJournalEntries(loan, existingTransactionIds, existingReversedTransactionIds);
        }

        final Set<LoanCharge> loanCharges = loan.charges();
        final Map<Long, BigDecimal> disBuLoanCharges = new HashMap<Long, BigDecimal>();
        for (final LoanCharge loanCharge : loanCharges) {
            if (loanCharge.isDueAtDisbursement() && loanCharge.getChargePaymentMode().isPaymentModeAccountTransfer()) {
                disBuLoanCharges.put(loanCharge.getId(), loanCharge.amount());
            }
        }
        final Locale locale = command.extractLocale();
        final DateTimeFormatter fmt = DateTimeFormat.forPattern(command.dateFormat()).withLocale(locale);
        for (final Map.Entry<Long, BigDecimal> entrySet : disBuLoanCharges.entrySet()) {
            final PortfolioAccountData savingAccountData = this.accountAssociationsReadPlatformService.retriveLoanAssociation(loanId);
            final AccountTransferDTO accountTransferDTO = new AccountTransferDTO(actualDisbursementDate, entrySet.getValue(),
                    PortfolioAccountType.SAVINGS, PortfolioAccountType.LOAN, savingAccountData.accountId(), loanId, "Loan Charge Payment",
                    locale, fmt, null, null, LoanTransactionType.REPAYMENT_AT_DISBURSEMENT.getValue(), entrySet.getKey());
            this.accountTransfersWritePlatformService.transferFunds(accountTransferDTO);
        }

        return new CommandProcessingResultBuilder() //
                .withCommandId(command.commandId()) //
                .withEntityId(loan.getId()) //
                .withOfficeId(loan.getOfficeId()) //
                .withClientId(loan.getClientId()) //
                .withGroupId(loan.getGroupId()) //
                .withLoanId(loanId) //
                .with(changes) //
                .build();
    }

    private LocalDate getCalculatedRepaymentsStartingFromDate(final LocalDate actualDisbursementDate, final Loan loan,
            final CalendarInstance calendarInstance) {
        final Calendar calendar = calendarInstance == null ? null : calendarInstance.getCalendar();
        LocalDate calculatedRepaymentsStartingFromDate = loan.getExpectedFirstRepaymentOnDate();
        if (calendar != null) {// sync repayments

            // TODO: AA - user provided first repayment date takes precedence
            // over recalculated meeting date
            if (calculatedRepaymentsStartingFromDate == null) {
                // FIXME: AA - Possibility of having next meeting date
                // immediately after disbursement date,
                // need to have minimum number of days gap between disbursement
                // and first repayment date.
                final LoanProductRelatedDetail repaymentScheduleDetails = loan.repaymentScheduleDetail();
                if (repaymentScheduleDetails != null) {// Not expecting to be
                                                       // null
                    final Integer repayEvery = repaymentScheduleDetails.getRepayEvery();
                    final String frequency = CalendarUtils.getMeetingFrequencyFromPeriodFrequencyType(repaymentScheduleDetails
                            .getRepaymentPeriodFrequencyType());
                    calculatedRepaymentsStartingFromDate = CalendarUtils.getFirstRepaymentMeetingDate(calendar, actualDisbursementDate,
                            repayEvery, frequency);
                }
            }
        }
        return calculatedRepaymentsStartingFromDate;
    }

    /****
     * TODO Vishwas: Pair with Ashok and re-factor collection sheet code-base
     *****/
    @Transactional
    @Override
    public Map<String, Object> bulkLoanDisbursal(final JsonCommand command, final CollectionSheetBulkDisbursalCommand bulkDisbursalCommand) {
        final AppUser currentUser = this.context.authenticatedUser();

        final SingleDisbursalCommand[] disbursalCommand = bulkDisbursalCommand.getDisburseTransactions();
        final Map<String, Object> changes = new LinkedHashMap<String, Object>();
        if (disbursalCommand == null) { return changes; }

        for (int i = 0; i < disbursalCommand.length; i++) {
            final SingleDisbursalCommand singleLoanDisbursalCommand = disbursalCommand[i];

            final Loan loan = this.loanAssembler.assembleFrom(singleLoanDisbursalCommand.getLoanId());
            checkClientOrGroupActive(loan);
            final MonetaryCurrency currency = loan.getCurrency();
            final ApplicationCurrency applicationCurrency = this.applicationCurrencyRepository.findOneWithNotFoundDetection(currency);

            final List<Long> existingTransactionIds = new ArrayList<Long>();
            final List<Long> existingReversedTransactionIds = new ArrayList<Long>();

            final PaymentDetail paymentDetail = this.paymentDetailWritePlatformService.createAndPersistPaymentDetail(command, changes);

            // Bulk disbursement should happen on meeting date (mostly from
            // collection sheet).
            // FIXME: AA - this should be first meeting date based on
            // disbursement date and next available meeting dates
            // assuming repayment schedule won't regenerate because expected
            // disbursement and actual disbursement happens on same date
            final LocalDate firstRepaymentOnDate = null;
            final LocalDate actualDisbursementDate = command.localDateValueOfParameterNamed("actualDisbursementDate");
            final boolean isHolidayEnabled = this.configurationDomainService.isRescheduleRepaymentsOnHolidaysEnabled();
            final List<Holiday> holidays = this.holidayRepository.findByOfficeIdAndGreaterThanDate(loan.getOfficeId(),
                    actualDisbursementDate.toDate());
            final WorkingDays workingDays = this.workingDaysRepository.findOne();
            final boolean allowTransactionsOnHoliday = this.configurationDomainService.allowTransactionsOnHolidayEnabled();
            final boolean allowTransactionsOnNonWorkingDay = this.configurationDomainService.allowTransactionsOnNonWorkingDayEnabled();
            updateLoanCounters(loan, actualDisbursementDate);

            loan.disburse(this.loanScheduleFactory, currentUser, command, applicationCurrency, existingTransactionIds,
                    existingReversedTransactionIds, changes, paymentDetail, firstRepaymentOnDate, isHolidayEnabled, holidays, workingDays,
                    allowTransactionsOnHoliday, allowTransactionsOnNonWorkingDay);

            if (!changes.isEmpty()) {
                this.loanRepository.save(loan);

                final String noteText = command.stringValueOfParameterNamed("note");
                if (StringUtils.isNotBlank(noteText)) {
                    final Note note = Note.loanNote(loan, noteText);
                    this.noteRepository.save(note);
                }

                postJournalEntries(loan, existingTransactionIds, existingReversedTransactionIds);
            }
        }
        return changes;
    }

    @Transactional
    @Override
    public CommandProcessingResult undoLoanDisbursal(final Long loanId, final JsonCommand command) {

        final Loan loan = this.loanAssembler.assembleFrom(loanId);
        checkClientOrGroupActive(loan);
        removeLoanCycle(loan);
        final List<Long> existingTransactionIds = new ArrayList<Long>();
        final List<Long> existingReversedTransactionIds = new ArrayList<Long>();
        final Map<String, Object> changes = loan.undoDisbursal(existingTransactionIds, existingReversedTransactionIds);
        if (!changes.isEmpty()) {
            this.loanRepository.saveAndFlush(loan);
            this.accountTransfersWritePlatformService.reverseAllTransactions(loanId, PortfolioAccountType.LOAN);
            final String noteText = command.stringValueOfParameterNamed("note");
            if (StringUtils.isNotBlank(noteText)) {
                final Note note = Note.loanNote(loan, noteText);
                this.noteRepository.save(note);
            }

            final MonetaryCurrency currency = loan.getCurrency();
            final ApplicationCurrency applicationCurrency = this.applicationCurrencyRepository.findOneWithNotFoundDetection(currency);

            final Map<String, Object> accountingBridgeData = loan.deriveAccountingBridgeData(applicationCurrency.toData(),
                    existingTransactionIds, existingReversedTransactionIds);
            this.journalEntryWritePlatformService.createJournalEntriesForLoan(accountingBridgeData);
        }

        return new CommandProcessingResultBuilder() //
                .withCommandId(command.commandId()) //
                .withEntityId(loan.getId()) //
                .withOfficeId(loan.getOfficeId()) //
                .withClientId(loan.getClientId()) //
                .withGroupId(loan.getGroupId()) //
                .withLoanId(loanId) //
                .with(changes) //
                .build();
    }

    @Transactional
    @Override
    public CommandProcessingResult makeLoanRepayment(final Long loanId, final JsonCommand command) {

        this.context.authenticatedUser();

        this.loanEventApiJsonValidator.validateNewRepaymentTransaction(command.json());

        final LocalDate transactionDate = command.localDateValueOfParameterNamed("transactionDate");
        final BigDecimal transactionAmount = command.bigDecimalValueOfParameterNamed("transactionAmount");
        final String txnExternalId = command.stringValueOfParameterNamedAllowingNull("externalId");

        final Map<String, Object> changes = new LinkedHashMap<String, Object>();
        changes.put("transactionDate", command.stringValueOfParameterNamed("transactionDate"));
        changes.put("transactionAmount", command.stringValueOfParameterNamed("transactionAmount"));
        changes.put("locale", command.locale());
        changes.put("dateFormat", command.dateFormat());

        final String noteText = command.stringValueOfParameterNamed("note");
        if (StringUtils.isNotBlank(noteText)) {
            changes.put("note", noteText);
        }
        final Loan loan = this.loanAssembler.assembleFrom(loanId);
        final PaymentDetail paymentDetail = this.paymentDetailWritePlatformService.createAndPersistPaymentDetail(command, changes);

        final CommandProcessingResultBuilder commandProcessingResultBuilder = new CommandProcessingResultBuilder();
        this.loanAccountDomainService.makeRepayment(loan, commandProcessingResultBuilder, transactionDate, transactionAmount,
                paymentDetail, noteText, txnExternalId);

        return commandProcessingResultBuilder.withCommandId(command.commandId()) //
                .withLoanId(loanId) //
                .with(changes) //
                .build();
    }

    @Transactional
    @Override
    public Map<String, Object> makeLoanBulkRepayment(final CollectionSheetBulkRepaymentCommand bulkRepaymentCommand) {

        this.context.authenticatedUser();
        final SingleRepaymentCommand[] repaymentCommand = bulkRepaymentCommand.getLoanTransactions();
        final Map<String, Object> changes = new LinkedHashMap<String, Object>();

        if (repaymentCommand == null) { return changes; }

        for (final SingleRepaymentCommand singleLoanRepaymentCommand : repaymentCommand) {
            /****
             * TODO Vishwas, have a re-look at this implementation, defaulting
             * it to null for now
             ***/
            final Loan loan = this.loanAssembler.assembleFrom(singleLoanRepaymentCommand.getLoanId());
            final PaymentDetail paymentDetail = null;
            final CommandProcessingResultBuilder commandProcessingResultBuilder = new CommandProcessingResultBuilder();
            this.loanAccountDomainService.makeRepayment(loan, commandProcessingResultBuilder, bulkRepaymentCommand.getTransactionDate(),
                    singleLoanRepaymentCommand.getTransactionAmount(), paymentDetail, bulkRepaymentCommand.getNote(), null);

            changes.put("bulkTransations", singleLoanRepaymentCommand);
        }
        return changes;
    }

    @Transactional
    @Override
    public CommandProcessingResult adjustLoanTransaction(final Long loanId, final Long transactionId, final JsonCommand command) {

        this.context.authenticatedUser();

        this.loanEventApiJsonValidator.validateTransaction(command.json());

        final Loan loan = this.loanAssembler.assembleFrom(loanId);
        checkClientOrGroupActive(loan);

        final LoanTransaction transactionToAdjust = this.loanTransactionRepository.findOne(transactionId);
        if (transactionToAdjust == null) { throw new LoanTransactionNotFoundException(transactionId); }

        if (this.accountTransfersReadPlatformService.isAccountTransfer(transactionId, PortfolioAccountType.LOAN)) { throw new PlatformServiceUnavailableException(
                "error.msg.loan.transfer.transaction.update.not.allowed", "Loan transaction:" + transactionId
                        + " update not allowed as it involves in account transfer", transactionId); }

        final LocalDate transactionDate = command.localDateValueOfParameterNamed("transactionDate");
        final BigDecimal transactionAmount = command.bigDecimalValueOfParameterNamed("transactionAmount");
        final String txnExternalId = command.stringValueOfParameterNamedAllowingNull("externalId");

        final Map<String, Object> changes = new LinkedHashMap<String, Object>();
        changes.put("transactionDate", command.stringValueOfParameterNamed("transactionDate"));
        changes.put("transactionAmount", command.stringValueOfParameterNamed("transactionAmount"));
        changes.put("locale", command.locale());
        changes.put("dateFormat", command.dateFormat());

        final List<Long> existingTransactionIds = new ArrayList<Long>();
        final List<Long> existingReversedTransactionIds = new ArrayList<Long>();

        final Money transactionAmountAsMoney = Money.of(loan.getCurrency(), transactionAmount);
        final PaymentDetail paymentDetail = this.paymentDetailWritePlatformService.createPaymentDetail(command, changes);
        LoanTransaction newTransactionDetail = LoanTransaction.repayment(loan.getOffice(), transactionAmountAsMoney, paymentDetail,
                transactionDate, txnExternalId);
        if (transactionToAdjust.isInterestWaiver()) {
            newTransactionDetail = LoanTransaction.waiver(loan.getOffice(), loan, transactionAmountAsMoney, transactionDate);
        }

        final boolean allowTransactionsOnHoliday = this.configurationDomainService.allowTransactionsOnHolidayEnabled();
        final List<Holiday> holidays = this.holidayRepository
                .findByOfficeIdAndGreaterThanDate(loan.getOfficeId(), transactionDate.toDate());
        final WorkingDays workingDays = this.workingDaysRepository.findOne();
        final boolean allowTransactionsOnNonWorkingDay = this.configurationDomainService.allowTransactionsOnNonWorkingDayEnabled();

        final ChangedTransactionDetail changedTransactionDetail = loan.adjustExistingTransaction(newTransactionDetail,
                defaultLoanLifecycleStateMachine(), transactionToAdjust, existingTransactionIds, existingReversedTransactionIds,
                allowTransactionsOnHoliday, holidays, workingDays, allowTransactionsOnNonWorkingDay);

        if (newTransactionDetail.isGreaterThanZero(loan.getPrincpal().getCurrency())) {
            if (paymentDetail != null) {
                this.paymentDetailWritePlatformService.persistPaymentDetail(paymentDetail);
            }
            this.loanTransactionRepository.save(newTransactionDetail);
        }

        /***
         * TODO Vishwas Batch save is giving me a
         * HibernateOptimisticLockingFailureException, looping and saving for
         * the time being, not a major issue for now as this loop is entered
         * only in edge cases (when a adjustment is made before the latest
         * payment recorded against the loan)
         ***/
        if (changedTransactionDetail != null) {
            for (final LoanTransaction loanTransaction : changedTransactionDetail.getNewTransactions()) {
                this.loanTransactionRepository.save(loanTransaction);
            }
        }

        this.loanRepository.save(loan);
        final String noteText = command.stringValueOfParameterNamed("note");
        if (StringUtils.isNotBlank(noteText)) {
            changes.put("note", noteText);
            Note note = null;
            /**
             * If a new transaction is not created, associate note with the
             * transaction to be adjusted
             **/
            if (newTransactionDetail.isGreaterThanZero(loan.getPrincpal().getCurrency())) {
                note = Note.loanTransactionNote(loan, newTransactionDetail, noteText);
            } else {
                note = Note.loanTransactionNote(loan, transactionToAdjust, noteText);
            }
            this.noteRepository.save(note);
        }
        this.accountTransfersWritePlatformService.reverseTransfersWithFromAccountType(loanId, PortfolioAccountType.LOAN);

        postJournalEntries(loan, existingTransactionIds, existingReversedTransactionIds);

        return new CommandProcessingResultBuilder() //
                .withCommandId(command.commandId()) //
                .withEntityId(transactionId) //
                .withOfficeId(loan.getOfficeId()) //
                .withClientId(loan.getClientId()) //
                .withGroupId(loan.getGroupId()) //
                .withLoanId(loanId) //
                .with(changes) //
                .build();
    }

    @Transactional
    @Override
    public CommandProcessingResult waiveInterestOnLoan(final Long loanId, final JsonCommand command) {

        this.context.authenticatedUser();

        this.loanEventApiJsonValidator.validateTransaction(command.json());

        final Map<String, Object> changes = new LinkedHashMap<String, Object>();
        changes.put("transactionDate", command.stringValueOfParameterNamed("transactionDate"));
        changes.put("transactionAmount", command.stringValueOfParameterNamed("transactionAmount"));
        changes.put("locale", command.locale());
        changes.put("dateFormat", command.dateFormat());
        final LocalDate transactionDate = command.localDateValueOfParameterNamed("transactionDate");
        final BigDecimal transactionAmount = command.bigDecimalValueOfParameterNamed("transactionAmount");

        final Loan loan = this.loanAssembler.assembleFrom(loanId);
        checkClientOrGroupActive(loan);

        final List<Long> existingTransactionIds = new ArrayList<Long>();
        final List<Long> existingReversedTransactionIds = new ArrayList<Long>();

        final Money transactionAmountAsMoney = Money.of(loan.getCurrency(), transactionAmount);
        final LoanTransaction waiveInterestTransaction = LoanTransaction.waiver(loan.getOffice(), loan, transactionAmountAsMoney,
                transactionDate);

        final ChangedTransactionDetail changedTransactionDetail = loan.waiveInterest(waiveInterestTransaction,
                defaultLoanLifecycleStateMachine(), existingTransactionIds, existingReversedTransactionIds);

        this.loanTransactionRepository.save(waiveInterestTransaction);

        /***
         * TODO Vishwas Batch save is giving me a
         * HibernateOptimisticLockingFailureException, looping and saving for
         * the time being, not a major issue for now as this loop is entered
         * only in edge cases (when a waiver is made before the latest payment
         * recorded against the loan)
         ***/
        if (changedTransactionDetail != null) {
            for (final LoanTransaction loanTransaction : changedTransactionDetail.getNewTransactions()) {
                this.loanTransactionRepository.save(loanTransaction);
            }
        }

        this.loanRepository.save(loan);

        final String noteText = command.stringValueOfParameterNamed("note");
        if (StringUtils.isNotBlank(noteText)) {
            changes.put("note", noteText);
            final Note note = Note.loanTransactionNote(loan, waiveInterestTransaction, noteText);
            this.noteRepository.save(note);
        }

        postJournalEntries(loan, existingTransactionIds, existingReversedTransactionIds);

        return new CommandProcessingResultBuilder() //
                .withCommandId(command.commandId()) //
                .withEntityId(waiveInterestTransaction.getId()) //
                .withOfficeId(loan.getOfficeId()) //
                .withClientId(loan.getClientId()) //
                .withGroupId(loan.getGroupId()) //
                .withLoanId(loanId) //
                .with(changes) //
                .build();
    }

    @Transactional
    @Override
    public CommandProcessingResult writeOff(final Long loanId, final JsonCommand command) {
        final AppUser currentUser = this.context.authenticatedUser();

        this.loanEventApiJsonValidator.validateTransactionWithNoAmount(command.json());

        final Map<String, Object> changes = new LinkedHashMap<String, Object>();
        changes.put("transactionDate", command.stringValueOfParameterNamed("transactionDate"));
        changes.put("locale", command.locale());
        changes.put("dateFormat", command.dateFormat());

        final Loan loan = this.loanAssembler.assembleFrom(loanId);
        checkClientOrGroupActive(loan);
        removeLoanCycle(loan);

        final List<Long> existingTransactionIds = new ArrayList<Long>();
        final List<Long> existingReversedTransactionIds = new ArrayList<Long>();
        final LoanTransaction writeoff = loan.closeAsWrittenOff(command, defaultLoanLifecycleStateMachine(), changes,
                existingTransactionIds, existingReversedTransactionIds, currentUser);

        this.loanTransactionRepository.save(writeoff);
        this.loanRepository.save(loan);

        final String noteText = command.stringValueOfParameterNamed("note");
        if (StringUtils.isNotBlank(noteText)) {
            changes.put("note", noteText);
            final Note note = Note.loanTransactionNote(loan, writeoff, noteText);
            this.noteRepository.save(note);
        }

        postJournalEntries(loan, existingTransactionIds, existingReversedTransactionIds);

        return new CommandProcessingResultBuilder() //
                .withCommandId(command.commandId()) //
                .withEntityId(writeoff.getId()) //
                .withOfficeId(loan.getOfficeId()) //
                .withClientId(loan.getClientId()) //
                .withGroupId(loan.getGroupId()) //
                .withLoanId(loanId) //
                .with(changes) //
                .build();
    }

    @Transactional
    @Override
    public CommandProcessingResult closeLoan(final Long loanId, final JsonCommand command) {

        this.context.authenticatedUser();

        this.loanEventApiJsonValidator.validateTransactionWithNoAmount(command.json());

        final Loan loan = this.loanAssembler.assembleFrom(loanId);
        checkClientOrGroupActive(loan);

        final Map<String, Object> changes = new LinkedHashMap<String, Object>();
        changes.put("transactionDate", command.stringValueOfParameterNamed("transactionDate"));
        changes.put("locale", command.locale());
        changes.put("dateFormat", command.dateFormat());

        final List<Long> existingTransactionIds = new ArrayList<Long>();
        final List<Long> existingReversedTransactionIds = new ArrayList<Long>();

        final LoanTransaction possibleClosingTransaction = loan.close(command, defaultLoanLifecycleStateMachine(), changes,
                existingTransactionIds, existingReversedTransactionIds);
        if (possibleClosingTransaction != null) {
            this.loanTransactionRepository.save(possibleClosingTransaction);
        }
        this.loanRepository.save(loan);

        final String noteText = command.stringValueOfParameterNamed("note");
        if (StringUtils.isNotBlank(noteText)) {
            changes.put("note", noteText);
            final Note note = Note.loanNote(loan, noteText);
            this.noteRepository.save(note);
        }

        if (possibleClosingTransaction != null) {
            postJournalEntries(loan, existingTransactionIds, existingReversedTransactionIds);
        }

        CommandProcessingResult result = null;
        if (possibleClosingTransaction != null) {

            result = new CommandProcessingResultBuilder() //
                    .withCommandId(command.commandId()) //
                    .withEntityId(possibleClosingTransaction.getId()) //
                    .withOfficeId(loan.getOfficeId()) //
                    .withClientId(loan.getClientId()) //
                    .withGroupId(loan.getGroupId()) //
                    .withLoanId(loanId) //
                    .with(changes) //
                    .build();
        } else {
            result = new CommandProcessingResultBuilder() //
                    .withCommandId(command.commandId()) //
                    .withEntityId(loanId) //
                    .withOfficeId(loan.getOfficeId()) //
                    .withClientId(loan.getClientId()) //
                    .withGroupId(loan.getGroupId()) //
                    .withLoanId(loanId) //
                    .with(changes) //
                    .build();
        }

        return result;
    }

    @Transactional
    @Override
    public CommandProcessingResult closeAsRescheduled(final Long loanId, final JsonCommand command) {
        this.context.authenticatedUser();

        this.loanEventApiJsonValidator.validateTransactionWithNoAmount(command.json());

        final Loan loan = this.loanAssembler.assembleFrom(loanId);
        checkClientOrGroupActive(loan);
        removeLoanCycle(loan);

        final Map<String, Object> changes = new LinkedHashMap<String, Object>();
        changes.put("transactionDate", command.stringValueOfParameterNamed("transactionDate"));
        changes.put("locale", command.locale());
        changes.put("dateFormat", command.dateFormat());

        loan.closeAsMarkedForReschedule(command, defaultLoanLifecycleStateMachine(), changes);

        this.loanRepository.save(loan);

        final String noteText = command.stringValueOfParameterNamed("note");
        if (StringUtils.isNotBlank(noteText)) {
            changes.put("note", noteText);
            final Note note = Note.loanNote(loan, noteText);
            this.noteRepository.save(note);
        }

        return new CommandProcessingResultBuilder() //
                .withCommandId(command.commandId()) //
                .withEntityId(loanId) //
                .withOfficeId(loan.getOfficeId()) //
                .withClientId(loan.getClientId()) //
                .withGroupId(loan.getGroupId()) //
                .withLoanId(loanId) //
                .with(changes) //
                .build();
    }

    @Transactional
    @Override
    public CommandProcessingResult addLoanCharge(final Long loanId, final JsonCommand command) {

        this.context.authenticatedUser();

        this.loanEventApiJsonValidator.validateAddLoanCharge(command.json());

        final Loan loan = this.loanAssembler.assembleFrom(loanId);
        checkClientOrGroupActive(loan);

        final Long chargeDefinitionId = command.longValueOfParameterNamed("chargeId");
        final Charge chargeDefinition = this.chargeRepository.findOneWithNotFoundDetection(chargeDefinitionId);

        final LoanCharge loanCharge = LoanCharge.createNewFromJson(loan, chargeDefinition, command);

        if (!loan.hasCurrencyCodeOf(chargeDefinition.getCurrencyCode())) {
            final String errorMessage = "Charge and Loan must have the same currency.";
            throw new InvalidCurrencyException("loanCharge", "attach.to.loan", errorMessage);
        }
        if (loanCharge.getChargePaymentMode().isPaymentModeAccountTransfer()) {
            final PortfolioAccountData portfolioAccountData = this.accountAssociationsReadPlatformService.retriveLoanAssociation(loanId);
            if (portfolioAccountData == null) {
                final String errorMessage = loanCharge.name() + "Charge  requires linked savings account for payment";
                throw new LinkedAccountRequiredException("loanCharge.add", errorMessage, loanCharge.name());
            }
        }

        final List<Long> existingTransactionIds = new ArrayList<Long>();
        final List<Long> existingReversedTransactionIds = new ArrayList<Long>();
        this.loanChargeRepository.save(loanCharge);

        final ChangedTransactionDetail changedTransactionDetail = loan.addLoanCharge(loanCharge, existingTransactionIds,
                existingReversedTransactionIds);

        // we want to apply charge transactions only for those loans charges
        // that are applied when a loan is active
        if (loan.status().isActive()) {
            final LoanTransaction applyLoanChargeTransaction = loan.handleChargeAppliedTransaction(loanCharge, null);
            this.loanTransactionRepository.save(applyLoanChargeTransaction);
            /***
             * TODO Vishwas Batch save is giving me a
             * HibernateOptimisticLockingFailureException, looping and saving
             * for the time being, not a major issue for now as this loop is
             * entered only in edge cases (when a payment is made before the
             * latest payment recorded against the loan)
             ***/
            if (changedTransactionDetail != null) {
                for (final LoanTransaction loanTransaction : changedTransactionDetail.getNewTransactions()) {
                    this.loanTransactionRepository.save(loanTransaction);
                }
            }

            this.loanRepository.save(loan);
            // we post Journal entries only for loans in active status
            postJournalEntries(loan, existingTransactionIds, existingReversedTransactionIds);
        }

        return new CommandProcessingResultBuilder() //
                .withCommandId(command.commandId()) //
                .withEntityId(loanCharge.getId()) //
                .withOfficeId(loan.getOfficeId()) //
                .withClientId(loan.getClientId()) //
                .withGroupId(loan.getGroupId()) //
                .withLoanId(loanId) //
                .build();
    }

    @Transactional
    @Override
    public CommandProcessingResult updateLoanCharge(final Long loanId, final Long loanChargeId, final JsonCommand command) {

        this.context.authenticatedUser();

        this.loanEventApiJsonValidator.validateUpdateOfLoanCharge(command.json());

        final Loan loan = this.loanAssembler.assembleFrom(loanId);
        checkClientOrGroupActive(loan);
        final LoanCharge loanCharge = retrieveLoanChargeBy(loanId, loanChargeId);

        // Charges may be edited only when the loan associated with them are
        // yet to be approved (are in submitted and pending status)
        if (!loan.status().isSubmittedAndPendingApproval()) { throw new LoanChargeCannotBeUpdatedException(
                LOAN_CHARGE_CANNOT_BE_UPDATED_REASON.LOAN_NOT_IN_SUBMITTED_AND_PENDING_APPROVAL_STAGE, loanCharge.getId()); }

        final Map<String, Object> changes = loan.updateLoanCharge(loanCharge, command);

        this.loanRepository.save(loan);

        return new CommandProcessingResultBuilder() //
                .withCommandId(command.commandId()) //
                .withEntityId(loanChargeId) //
                .withOfficeId(loan.getOfficeId()) //
                .withClientId(loan.getClientId()) //
                .withGroupId(loan.getGroupId()) //
                .withLoanId(loanId) //
                .with(changes) //
                .build();
    }

    @Transactional
    @Override
    public CommandProcessingResult waiveLoanCharge(final Long loanId, final Long loanChargeId, final JsonCommand command) {

        this.context.authenticatedUser();

        final Loan loan = this.loanAssembler.assembleFrom(loanId);
        checkClientOrGroupActive(loan);
        final LoanCharge loanCharge = retrieveLoanChargeBy(loanId, loanChargeId);

        // Charges may be waived only when the loan associated with them are
        // active
        if (!loan.status().isActive()) { throw new LoanChargeCannotBeWaivedException(LOAN_CHARGE_CANNOT_BE_WAIVED_REASON.LOAN_INACTIVE,
                loanCharge.getId()); }

        // validate loan charge is not already paid or waived
        if (loanCharge.isWaived()) {
            throw new LoanChargeCannotBeWaivedException(LOAN_CHARGE_CANNOT_BE_WAIVED_REASON.ALREADY_WAIVED, loanCharge.getId());
        } else if (loanCharge.isPaid()) { throw new LoanChargeCannotBeWaivedException(LOAN_CHARGE_CANNOT_BE_WAIVED_REASON.ALREADY_PAID,
                loanCharge.getId()); }

        final Map<String, Object> changes = new LinkedHashMap<String, Object>(3);

        final List<Long> existingTransactionIds = new ArrayList<Long>();
        final List<Long> existingReversedTransactionIds = new ArrayList<Long>();

        final LoanTransaction waiveTransaction = loan.waiveLoanCharge(loanCharge, defaultLoanLifecycleStateMachine(), changes,
                existingTransactionIds, existingReversedTransactionIds);

        this.loanTransactionRepository.save(waiveTransaction);
        this.loanRepository.save(loan);

        postJournalEntries(loan, existingTransactionIds, existingReversedTransactionIds);

        return new CommandProcessingResultBuilder() //
                .withCommandId(command.commandId()) //
                .withEntityId(loanChargeId) //
                .withOfficeId(loan.getOfficeId()) //
                .withClientId(loan.getClientId()) //
                .withGroupId(loan.getGroupId()) //
                .withLoanId(loanId) //
                .with(changes) //
                .build();
    }

    @Transactional
    @Override
    public CommandProcessingResult deleteLoanCharge(final Long loanId, final Long loanChargeId, final JsonCommand command) {

        this.context.authenticatedUser();

        final Loan loan = this.loanAssembler.assembleFrom(loanId);
        checkClientOrGroupActive(loan);
        final LoanCharge loanCharge = retrieveLoanChargeBy(loanId, loanChargeId);

        // Charges may be deleted only when the loan associated with them are
        // yet to be approved (are in submitted and pending status)
        if (!loan.status().isSubmittedAndPendingApproval()) { throw new LoanChargeCannotBeDeletedException(
                LOAN_CHARGE_CANNOT_BE_DELETED_REASON.LOAN_NOT_IN_SUBMITTED_AND_PENDING_APPROVAL_STAGE, loanCharge.getId()); }

        loan.removeLoanCharge(loanCharge);
        this.loanRepository.save(loan);

        return new CommandProcessingResultBuilder() //
                .withCommandId(command.commandId()) //
                .withEntityId(loanChargeId) //
                .withOfficeId(loan.getOfficeId()) //
                .withClientId(loan.getClientId()) //
                .withGroupId(loan.getGroupId()) //
                .withLoanId(loanId) //
                .build();
    }

    @Override
    @Transactional
    public CommandProcessingResult payLoanCharge(final Long loanId, Long loanChargeId, final JsonCommand command,
            final boolean isChargeIdIncludedInJson) {

        this.loanEventApiJsonValidator.validateChargePaymentTransaction(command.json(), isChargeIdIncludedInJson);
        if (isChargeIdIncludedInJson) {
            loanChargeId = command.longValueOfParameterNamed("chargeId");
        }
        final Loan loan = this.loanAssembler.assembleFrom(loanId);
        checkClientOrGroupActive(loan);
        final LoanCharge loanCharge = retrieveLoanChargeBy(loanId, loanChargeId);

        // Charges may be waived only when the loan associated with them are
        // active
        if (!loan.status().isActive()) { throw new LoanChargeCannotBePayedException(LOAN_CHARGE_CANNOT_BE_PAYED_REASON.LOAN_INACTIVE,
                loanCharge.getId()); }

        // validate loan charge is not already paid or waived
        if (loanCharge.isWaived()) {
            throw new LoanChargeCannotBePayedException(LOAN_CHARGE_CANNOT_BE_PAYED_REASON.ALREADY_WAIVED, loanCharge.getId());
        } else if (loanCharge.isPaid()) { throw new LoanChargeCannotBePayedException(LOAN_CHARGE_CANNOT_BE_PAYED_REASON.ALREADY_PAID,
                loanCharge.getId()); }

        if (!loanCharge.getChargePaymentMode().isPaymentModeAccountTransfer()) { throw new LoanChargeCannotBePayedException(
                LOAN_CHARGE_CANNOT_BE_PAYED_REASON.CHARGE_NOT_ACCOUNT_TRANSFER, loanCharge.getId()); }

        final LocalDate transactionDate = command.localDateValueOfParameterNamed("transactionDate");

        final Locale locale = command.extractLocale();
        final DateTimeFormatter fmt = DateTimeFormat.forPattern(command.dateFormat()).withLocale(locale);

        final PortfolioAccountData portfolioAccountData = this.accountAssociationsReadPlatformService.retriveLoanAssociation(loanId);
        if (portfolioAccountData == null) {
            final String errorMessage = "Charge with id:" + loanChargeId + " requires linked savings account for payment";
            throw new LinkedAccountRequiredException("loanCharge.pay", errorMessage, loanChargeId);
        }
        final AccountTransferDTO accountTransferDTO = new AccountTransferDTO(transactionDate, loanCharge.amountOutstanding(),
                PortfolioAccountType.SAVINGS, PortfolioAccountType.LOAN, portfolioAccountData.accountId(), loanId, "Loan Charge Payment",
                locale, fmt, null, null, LoanTransactionType.CHARGE_PAYMENT.getValue(), loanChargeId);
        this.accountTransfersWritePlatformService.transferFunds(accountTransferDTO);

        return new CommandProcessingResultBuilder() //
                .withCommandId(command.commandId()) //
                .withEntityId(loanChargeId) //
                .withOfficeId(loan.getOfficeId()) //
                .withClientId(loan.getClientId()) //
                .withGroupId(loan.getGroupId()) //
                .withLoanId(loanId) //
                .withSavingsId(portfolioAccountData.accountId()).build();
    }

    @Override
    @CronTarget(jobName = JobName.TRANSFER_FEE_CHARGE_FOR_LOANS)
    public void transferFeeCharges() throws JobExecutionException {
        final Collection<LoanChargeData> chargeDatas = this.LoanChargeReadPlatformService.retrieveLoanChargesForFeePayment(
                ChargePaymentMode.ACCOUNT_TRANSFER.getValue(), LoanStatus.ACTIVE.getValue());
        final StringBuilder sb = new StringBuilder();
        if (chargeDatas != null) {
            for (final LoanChargeData chargeData : chargeDatas) {
                if (chargeData.getDueDate() != null && !chargeData.getDueDate().isAfter(new LocalDate())) {
                    final PortfolioAccountData portfolioAccountData = this.accountAssociationsReadPlatformService
                            .retriveLoanAssociation(chargeData.getLoanId());
<<<<<<< HEAD
                    final AccountTransferDTO accountTransferDTO = new AccountTransferDTO(new LocalDate(), chargeData.getAmountOutstanding(),
                            PortfolioAccountType.SAVINGS, PortfolioAccountType.LOAN, portfolioAccountData.accountId(),
                            chargeData.getLoanId(), "Loan Charge Payment", null, null, null, null,
=======
                    final AccountTransferDTO accountTransferDTO = new AccountTransferDTO(new LocalDate(),
                            chargeData.getAmountOutstanding(), PortfolioAccountType.SAVINGS, PortfolioAccountType.LOAN,
                            portfolioAccountData.accountId(), chargeData.getLoanId(), "Loan Charge Payment", null, null, null, null,
>>>>>>> 3531e956
                            LoanTransactionType.CHARGE_PAYMENT.getValue(), chargeData.getId());
                    try {
                        this.accountTransfersWritePlatformService.transferFunds(accountTransferDTO);
                    } catch (final PlatformApiDataValidationException e) {
                        sb.append("Validation exception while paying charge ").append(chargeData.getId()).append(" for loan id:")
                                .append(chargeData.getLoanId()).append("--------");
                    } catch (final InsufficientAccountBalanceException e) {
                        sb.append("InsufficientAccountBalance Exception while paying charge ").append(chargeData.getId())
                                .append("for loan id:").append(chargeData.getLoanId()).append("--------");

                    }
                }
            }
        }
        if (sb.length() > 0) { throw new JobExecutionException(sb.toString()); }
    }

    private LoanCharge retrieveLoanChargeBy(final Long loanId, final Long loanChargeId) {
        final LoanCharge loanCharge = this.loanChargeRepository.findOne(loanChargeId);
        if (loanCharge == null) { throw new LoanChargeNotFoundException(loanChargeId); }

        if (loanCharge.hasNotLoanIdentifiedBy(loanId)) { throw new LoanChargeNotFoundException(loanChargeId, loanId); }
        return loanCharge;
    }

    @Transactional
    @Override
    public LoanTransaction initiateLoanTransfer(final Long accountId, final LocalDate transferDate) {

        final Loan loan = this.loanAssembler.assembleFrom(accountId);
        checkClientOrGroupActive(loan);

        final List<Long> existingTransactionIds = new ArrayList<Long>(loan.findExistingTransactionIds());
        final List<Long> existingReversedTransactionIds = new ArrayList<Long>(loan.findExistingReversedTransactionIds());

        final LoanTransaction newTransferTransaction = LoanTransaction.initiateTransfer(loan.getOffice(), loan, transferDate);
        loan.getLoanTransactions().add(newTransferTransaction);
        loan.setLoanStatus(LoanStatus.TRANSFER_IN_PROGRESS.getValue());

        this.loanTransactionRepository.save(newTransferTransaction);
        this.loanRepository.save(loan);

        postJournalEntries(loan, existingTransactionIds, existingReversedTransactionIds);

        return newTransferTransaction;
    }

    @Transactional
    @Override
    public LoanTransaction acceptLoanTransfer(final Long accountId, final LocalDate transferDate, final Office acceptedInOffice,
            final Staff loanOfficer) {

        final Loan loan = this.loanAssembler.assembleFrom(accountId);

        final List<Long> existingTransactionIds = new ArrayList<Long>(loan.findExistingTransactionIds());
        final List<Long> existingReversedTransactionIds = new ArrayList<Long>(loan.findExistingReversedTransactionIds());

        final LoanTransaction newTransferAcceptanceTransaction = LoanTransaction.approveTransfer(acceptedInOffice, loan, transferDate);
        loan.getLoanTransactions().add(newTransferAcceptanceTransaction);
        loan.setLoanStatus(LoanStatus.ACTIVE.getValue());
        if (loanOfficer != null) {
            loan.reassignLoanOfficer(loanOfficer, transferDate);
        }

        this.loanTransactionRepository.save(newTransferAcceptanceTransaction);
        this.loanRepository.save(loan);

        postJournalEntries(loan, existingTransactionIds, existingReversedTransactionIds);

        return newTransferAcceptanceTransaction;
    }

    @Transactional
    @Override
    public LoanTransaction withdrawLoanTransfer(final Long accountId, final LocalDate transferDate) {
        final Loan loan = this.loanAssembler.assembleFrom(accountId);

        final List<Long> existingTransactionIds = new ArrayList<Long>(loan.findExistingTransactionIds());
        final List<Long> existingReversedTransactionIds = new ArrayList<Long>(loan.findExistingReversedTransactionIds());

        final LoanTransaction newTransferAcceptanceTransaction = LoanTransaction.withdrawTransfer(loan.getOffice(), loan, transferDate);
        loan.getLoanTransactions().add(newTransferAcceptanceTransaction);
        loan.setLoanStatus(LoanStatus.ACTIVE.getValue());

        this.loanTransactionRepository.save(newTransferAcceptanceTransaction);
        this.loanRepository.save(loan);

        postJournalEntries(loan, existingTransactionIds, existingReversedTransactionIds);

        return newTransferAcceptanceTransaction;
    }

    @Transactional
    @Override
    public void rejectLoanTransfer(final Long accountId) {
        final Loan loan = this.loanAssembler.assembleFrom(accountId);
        loan.setLoanStatus(LoanStatus.TRANSFER_ON_HOLD.getValue());
        this.loanRepository.save(loan);
    }

    @Transactional
    @Override
    public CommandProcessingResult loanReassignment(final Long loanId, final JsonCommand command) {

        this.context.authenticatedUser();

        this.loanEventApiJsonValidator.validateUpdateOfLoanOfficer(command.json());

        final Long fromLoanOfficerId = command.longValueOfParameterNamed("fromLoanOfficerId");
        final Long toLoanOfficerId = command.longValueOfParameterNamed("toLoanOfficerId");

        final Staff fromLoanOfficer = this.loanAssembler.findLoanOfficerByIdIfProvided(fromLoanOfficerId);
        final Staff toLoanOfficer = this.loanAssembler.findLoanOfficerByIdIfProvided(toLoanOfficerId);
        final LocalDate dateOfLoanOfficerAssignment = command.localDateValueOfParameterNamed("assignmentDate");

        final Loan loan = this.loanAssembler.assembleFrom(loanId);
        checkClientOrGroupActive(loan);

        if (!loan.hasLoanOfficer(fromLoanOfficer)) { throw new LoanOfficerAssignmentException(loanId, fromLoanOfficerId); }

        loan.reassignLoanOfficer(toLoanOfficer, dateOfLoanOfficerAssignment);

        this.loanRepository.save(loan);

        return new CommandProcessingResultBuilder() //
                .withCommandId(command.commandId()) //
                .withEntityId(loanId) //
                .withOfficeId(loan.getOfficeId()) //
                .withClientId(loan.getClientId()) //
                .withGroupId(loan.getGroupId()) //
                .withLoanId(loanId) //
                .build();
    }

    @Transactional
    @Override
    public CommandProcessingResult bulkLoanReassignment(final JsonCommand command) {

        this.context.authenticatedUser();
        this.loanEventApiJsonValidator.validateForBulkLoanReassignment(command.json());

        final Long fromLoanOfficerId = command.longValueOfParameterNamed("fromLoanOfficerId");
        final Long toLoanOfficerId = command.longValueOfParameterNamed("toLoanOfficerId");
        final String[] loanIds = command.arrayValueOfParameterNamed("loans");

        final LocalDate dateOfLoanOfficerAssignment = command.localDateValueOfParameterNamed("assignmentDate");

        final Staff fromLoanOfficer = this.loanAssembler.findLoanOfficerByIdIfProvided(fromLoanOfficerId);
        final Staff toLoanOfficer = this.loanAssembler.findLoanOfficerByIdIfProvided(toLoanOfficerId);

        for (final String loanIdString : loanIds) {
            final Long loanId = Long.valueOf(loanIdString);
            final Loan loan = this.loanAssembler.assembleFrom(loanId);
            checkClientOrGroupActive(loan);

            if (!loan.hasLoanOfficer(fromLoanOfficer)) { throw new LoanOfficerAssignmentException(loanId, fromLoanOfficerId); }

            loan.reassignLoanOfficer(toLoanOfficer, dateOfLoanOfficerAssignment);
            this.loanRepository.save(loan);
        }
        this.loanRepository.flush();

        return new CommandProcessingResultBuilder() //
                .withCommandId(command.commandId()) //
                .build();
    }

    @Transactional
    @Override
    public CommandProcessingResult removeLoanOfficer(final Long loanId, final JsonCommand command) {

        this.context.authenticatedUser();

        final LoanUpdateCommand loanUpdateCommand = this.loanUpdateCommandFromApiJsonDeserializer.commandFromApiJson(command.json());

        loanUpdateCommand.validate();

        final LocalDate dateOfLoanOfficerunAssigned = command.localDateValueOfParameterNamed("unassignedDate");

        final Loan loan = this.loanAssembler.assembleFrom(loanId);
        checkClientOrGroupActive(loan);

        if (loan.getLoanOfficer() == null) { throw new LoanOfficerUnassignmentException(loanId); }

        loan.removeLoanOfficer(dateOfLoanOfficerunAssigned);

        this.loanRepository.save(loan);

        return new CommandProcessingResultBuilder() //
                .withCommandId(command.commandId()) //
                .withEntityId(loanId) //
                .withOfficeId(loan.getOfficeId()) //
                .withClientId(loan.getClientId()) //
                .withGroupId(loan.getGroupId()) //
                .withLoanId(loanId) //
                .build();
    }

    private void postJournalEntries(final Loan loan, final List<Long> existingTransactionIds,
            final List<Long> existingReversedTransactionIds) {

        final MonetaryCurrency currency = loan.getCurrency();
        final ApplicationCurrency applicationCurrency = this.applicationCurrencyRepository.findOneWithNotFoundDetection(currency);

        final Map<String, Object> accountingBridgeData = loan.deriveAccountingBridgeData(applicationCurrency.toData(),
                existingTransactionIds, existingReversedTransactionIds);
        this.journalEntryWritePlatformService.createJournalEntriesForLoan(accountingBridgeData);
    }

    @Transactional
    @Override
    public void applyMeetingDateChanges(final Calendar calendar, final Collection<CalendarInstance> loanCalendarInstances) {

        final boolean isHolidayEnabled = this.configurationDomainService.isRescheduleRepaymentsOnHolidaysEnabled();
        final WorkingDays workingDays = this.workingDaysRepository.findOne();
        final Collection<Integer> loanStatuses = new ArrayList<Integer>(Arrays.asList(LoanStatus.SUBMITTED_AND_PENDING_APPROVAL.getValue(),
                LoanStatus.APPROVED.getValue(), LoanStatus.ACTIVE.getValue()));
        final Collection<Integer> loanTypes = new ArrayList<Integer>(
                Arrays.asList(AccountType.GROUP.getValue(), AccountType.JLG.getValue()));
        final Collection<Long> loanIds = new ArrayList<Long>(loanCalendarInstances.size());
        // loop through loanCalendarInstances to get loan ids
        for (final CalendarInstance calendarInstance : loanCalendarInstances) {
            loanIds.add(calendarInstance.getEntityId());
        }

        final List<Loan> loans = this.loanRepository.findByIdsAndLoanStatusAndLoanType(loanIds, loanStatuses, loanTypes);
        List<Holiday> holidays = null;
        // loop through each loan to reschedule the repayment dates
        for (final Loan loan : loans) {
            if (loan != null) {
                holidays = this.holidayRepository.findByOfficeIdAndGreaterThanDate(loan.getOfficeId(), loan.getDisbursementDate().toDate());
                loan.updateLoanRepaymentScheduleDates(calendar.getStartDateLocalDate(), calendar.getRecurrence(), isHolidayEnabled,
                        holidays, workingDays);
                this.loanRepository.save(loan);
            }
        }
    }

    private void removeLoanCycle(final Loan loan) {
        final List<Loan> loansToUpdate;
        if (loan.isGroupLoan()) {
            if (loan.loanProduct().isIncludeInBorrowerCycle()) {
                loansToUpdate = this.loanRepository.getGroupLoansToUpdateLoanCounter(loan.getCurrentLoanCounter(), loan.getGroupId(),
                        AccountType.GROUP.getValue());
            } else {
                loansToUpdate = this.loanRepository.getGroupLoansToUpdateLoanProductCounter(loan.getLoanProductLoanCounter(),
                        loan.getGroupId(), AccountType.GROUP.getValue());
            }

        } else {
            if (loan.loanProduct().isIncludeInBorrowerCycle()) {
                loansToUpdate = this.loanRepository
                        .getClientOrJLGLoansToUpdateLoanCounter(loan.getCurrentLoanCounter(), loan.getClientId());
            } else {
                loansToUpdate = this.loanRepository.getClientLoansToUpdateLoanProductCounter(loan.getLoanProductLoanCounter(),
                        loan.getClientId());
            }

        }
        if (loansToUpdate != null) {
            updateLoanCycleCounter(loansToUpdate, loan);
        }
        loan.updateClientLoanCounter(null);
        loan.updateLoanProductLoanCounter(null);

    }

    private void updateLoanCounters(final Loan loan, final LocalDate actualDisbursementDate) {

        if (loan.isGroupLoan()) {
            final List<Loan> loansToUpdateForLoanCounter = this.loanRepository.getGroupLoansDisbursedAfter(actualDisbursementDate.toDate(),
                    loan.getGroupId(), AccountType.GROUP.getValue());
            final Integer newLoanCounter = getNewGroupLoanCounter(loan);
            final Integer newLoanProductCounter = getNewGroupLoanProductCounter(loan);
            updateLoanCounter(loan, loansToUpdateForLoanCounter, newLoanCounter, newLoanProductCounter);
        } else {
            final List<Loan> loansToUpdateForLoanCounter = this.loanRepository.getClientOrJLGLoansDisbursedAfter(
                    actualDisbursementDate.toDate(), loan.getClientId());
            final Integer newLoanCounter = getNewClientOrJLGLoanCounter(loan);
            final Integer newLoanProductCounter = getNewClientOrJLGLoanProductCounter(loan);
            updateLoanCounter(loan, loansToUpdateForLoanCounter, newLoanCounter, newLoanProductCounter);
        }
    }

    private Integer getNewGroupLoanCounter(final Loan loan) {

        Integer maxClientLoanCounter = this.loanRepository.getMaxGroupLoanCounter(loan.getGroupId(), AccountType.GROUP.getValue());
        if (maxClientLoanCounter == null) {
            maxClientLoanCounter = 1;
        } else {
            maxClientLoanCounter = maxClientLoanCounter + 1;
        }
        return maxClientLoanCounter;
    }

    private Integer getNewGroupLoanProductCounter(final Loan loan) {

        Integer maxLoanProductLoanCounter = this.loanRepository.getMaxGroupLoanProductCounter(loan.loanProduct().getId(),
                loan.getGroupId(), AccountType.GROUP.getValue());
        if (maxLoanProductLoanCounter == null) {
            maxLoanProductLoanCounter = 1;
        } else {
            maxLoanProductLoanCounter = maxLoanProductLoanCounter + 1;
        }
        return maxLoanProductLoanCounter;
    }

    private void updateLoanCounter(final Loan loan, final List<Loan> loansToUpdateForLoanCounter, Integer newLoanCounter,
            Integer newLoanProductCounter) {

        final boolean includeInBorrowerCycle = loan.loanProduct().isIncludeInBorrowerCycle();
        for (final Loan loanToUpdate : loansToUpdateForLoanCounter) {
            // Update client loan counter if loan product includeInBorrowerCycle
            // is true
            if (includeInBorrowerCycle) {
                Integer currentLoanCounter = loanToUpdate.getCurrentLoanCounter();
                if (newLoanCounter > currentLoanCounter) {
                    newLoanCounter = currentLoanCounter;
                }
                loanToUpdate.updateClientLoanCounter(++currentLoanCounter);
            }

            if (loanToUpdate.loanProduct().getId().equals(loan.loanProduct().getId())) {
                Integer loanProductLoanCounter = loanToUpdate.getLoanProductLoanCounter();
                if (newLoanProductCounter > loanProductLoanCounter) {
                    newLoanProductCounter = loanProductLoanCounter;
                }
                loanToUpdate.updateLoanProductLoanCounter(++loanProductLoanCounter);
            }
        }

        if (includeInBorrowerCycle) {
            loan.updateClientLoanCounter(newLoanCounter);
        } else {
            loan.updateClientLoanCounter(null);
        }
        loan.updateLoanProductLoanCounter(newLoanProductCounter);
        this.loanRepository.save(loansToUpdateForLoanCounter);
    }

    private Integer getNewClientOrJLGLoanCounter(final Loan loan) {

        Integer maxClientLoanCounter = this.loanRepository.getMaxClientOrJLGLoanCounter(loan.getClientId());
        if (maxClientLoanCounter == null) {
            maxClientLoanCounter = 1;
        } else {
            maxClientLoanCounter = maxClientLoanCounter + 1;
        }
        return maxClientLoanCounter;
    }

    private Integer getNewClientOrJLGLoanProductCounter(final Loan loan) {

        Integer maxLoanProductLoanCounter = this.loanRepository.getMaxClientOrJLGLoanProductCounter(loan.loanProduct().getId(),
                loan.getClientId());
        if (maxLoanProductLoanCounter == null) {
            maxLoanProductLoanCounter = 1;
        } else {
            maxLoanProductLoanCounter = maxLoanProductLoanCounter + 1;
        }
        return maxLoanProductLoanCounter;
    }

    private void updateLoanCycleCounter(final List<Loan> loansToUpdate, final Loan loan) {

        final Integer currentLoancounter = loan.getCurrentLoanCounter();
        final Integer currentLoanProductCounter = loan.getLoanProductLoanCounter();

        for (final Loan loanToUpdate : loansToUpdate) {
            if (loan.loanProduct().isIncludeInBorrowerCycle()) {
                Integer runningLoancounter = loanToUpdate.getCurrentLoanCounter();
                if (runningLoancounter > currentLoancounter) {
                    loanToUpdate.updateClientLoanCounter(--runningLoancounter);
                }
            }
            if (loan.loanProduct().getId().equals(loanToUpdate.loanProduct().getId())) {
                Integer runningLoanProductCounter = loanToUpdate.getLoanProductLoanCounter();
                if (runningLoanProductCounter > currentLoanProductCounter) {
                    loanToUpdate.updateLoanProductLoanCounter(--runningLoanProductCounter);
                }
            }
        }
        this.loanRepository.save(loansToUpdate);
    }

    @Transactional
    @Override
    @CronTarget(jobName = JobName.APPLY_HOLIDAYS_TO_LOANS)
    public void applyHolidaysToLoans() {

        final boolean isHolidayEnabled = this.configurationDomainService.isRescheduleRepaymentsOnHolidaysEnabled();

        if (!isHolidayEnabled) { return; }

        final Collection<Integer> loanStatuses = new ArrayList<Integer>(Arrays.asList(LoanStatus.SUBMITTED_AND_PENDING_APPROVAL.getValue(),
                LoanStatus.APPROVED.getValue(), LoanStatus.ACTIVE.getValue()));
        // Get all Holidays which are yet to applied to loans
        final List<Holiday> holidays = this.holidayRepository.findUnprocessed();

        // Loop through all holidays
        for (final Holiday holiday : holidays) {
            // All offices to which holiday is applied
            final Set<Office> offices = holiday.getOffices();
            final Collection<Long> officeIds = new ArrayList<Long>(offices.size());
            for (final Office office : offices) {
                officeIds.add(office.getId());
            }

            // get all loans
            final List<Loan> loans = new ArrayList<Loan>();
            // get all individual and jlg loans
            loans.addAll(this.loanRepository.findByClientOfficeIdsAndLoanStatus(officeIds, loanStatuses));
            // FIXME: AA optimize to get all client and group loans belongs to a
            // office id
            // get all group loans
            loans.addAll(this.loanRepository.findByGroupOfficeIdsAndLoanStatus(officeIds, loanStatuses));

            for (final Loan loan : loans) {
                // apply holiday
                loan.applyHolidayToRepaymentScheduleDates(holiday);
            }
            this.loanRepository.save(loans);
            holiday.processed();
        }
        this.holidayRepository.save(holidays);
    }

    private void checkForProductMixRestrictions(final Loan loan) {

        final List<Long> activeLoansLoanProductIds;
        final Long productId = loan.loanProduct().getId();

        if (loan.isGroupLoan()) {
            activeLoansLoanProductIds = this.loanRepository.findActiveLoansLoanProductIdsByGroup(loan.getGroupId(),
                    LoanStatus.ACTIVE.getValue());
        } else {
            activeLoansLoanProductIds = this.loanRepository.findActiveLoansLoanProductIdsByClient(loan.getClientId(),
                    LoanStatus.ACTIVE.getValue());
        }
        checkForProductMixRestrictions(activeLoansLoanProductIds, productId, loan.loanProduct().productName());
    }

    private void checkForProductMixRestrictions(final List<Long> activeLoansLoanProductIds, final Long productId, final String productName) {

        if (!CollectionUtils.isEmpty(activeLoansLoanProductIds)) {
            final Collection<LoanProductData> restrictedPrdouctsList = this.loanProductReadPlatformService
                    .retrieveRestrictedProductsForMix(productId);
            for (final LoanProductData restrictedProduct : restrictedPrdouctsList) {
                if (activeLoansLoanProductIds.contains(restrictedProduct.getId())) { throw new LoanDisbursalException(productName,
                        restrictedProduct.getName()); }
            }
        }
    }

    private void checkClientOrGroupActive(final Loan loan) {
        final Client client = loan.client();
        if (client != null) {
            if (client.isNotActive()) { throw new ClientNotActiveException(client.getId()); }
        }
        final Group group = loan.group();
        if (group != null) {
            if (group.isNotActive()) { throw new GroupNotActiveException(group.getId()); }
        }
    }

}<|MERGE_RESOLUTION|>--- conflicted
+++ resolved
@@ -1007,15 +1007,9 @@
                 if (chargeData.getDueDate() != null && !chargeData.getDueDate().isAfter(new LocalDate())) {
                     final PortfolioAccountData portfolioAccountData = this.accountAssociationsReadPlatformService
                             .retriveLoanAssociation(chargeData.getLoanId());
-<<<<<<< HEAD
-                    final AccountTransferDTO accountTransferDTO = new AccountTransferDTO(new LocalDate(), chargeData.getAmountOutstanding(),
-                            PortfolioAccountType.SAVINGS, PortfolioAccountType.LOAN, portfolioAccountData.accountId(),
-                            chargeData.getLoanId(), "Loan Charge Payment", null, null, null, null,
-=======
                     final AccountTransferDTO accountTransferDTO = new AccountTransferDTO(new LocalDate(),
                             chargeData.getAmountOutstanding(), PortfolioAccountType.SAVINGS, PortfolioAccountType.LOAN,
                             portfolioAccountData.accountId(), chargeData.getLoanId(), "Loan Charge Payment", null, null, null, null,
->>>>>>> 3531e956
                             LoanTransactionType.CHARGE_PAYMENT.getValue(), chargeData.getId());
                     try {
                         this.accountTransfersWritePlatformService.transferFunds(accountTransferDTO);
