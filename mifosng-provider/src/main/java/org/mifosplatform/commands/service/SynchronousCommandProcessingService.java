--- conflicted
+++ resolved
@@ -5,12 +5,8 @@
  */
 package org.mifosplatform.commands.service;
 
-<<<<<<< HEAD
-=======
 import java.util.Map;
 
-import com.jcraft.jsch.Logger;
->>>>>>> 1ca510b0
 import org.joda.time.DateTime;
 import org.mifosplatform.commands.domain.CommandSource;
 import org.mifosplatform.commands.domain.CommandSourceRepository;
@@ -23,16 +19,12 @@
 import org.mifosplatform.infrastructure.core.data.CommandProcessingResult;
 import org.mifosplatform.infrastructure.core.data.CommandProcessingResultBuilder;
 import org.mifosplatform.infrastructure.core.serialization.ToApiJsonSerializer;
-import org.mifosplatform.infrastructure.dataqueries.handler.RegisterDatatableCommandHandler;
 import org.mifosplatform.infrastructure.security.service.PlatformSecurityContext;
 import org.mifosplatform.useradministration.domain.AppUser;
-import org.slf4j.LoggerFactory;
 import org.springframework.beans.factory.annotation.Autowired;
 import org.springframework.context.ApplicationContext;
 import org.springframework.stereotype.Service;
 import org.springframework.transaction.annotation.Transactional;
-
-import java.util.Map;
 
 @Service
 public class SynchronousCommandProcessingService implements CommandProcessingService {
@@ -42,7 +34,6 @@
     private final ToApiJsonSerializer<Map<String, Object>> toApiJsonSerializer;
     private CommandSourceRepository commandSourceRepository;
     private final ConfigurationDomainService configurationDomainService;
-    private final static org.slf4j.Logger logger = LoggerFactory.getLogger(SynchronousCommandProcessingService.class);
 
     @Autowired
     public SynchronousCommandProcessingService(final PlatformSecurityContext context, final ApplicationContext applicationContext,
@@ -65,8 +56,6 @@
         final boolean rollbackTransaction = this.configurationDomainService.isMakerCheckerEnabledForTask(wrapper.taskPermissionName());
 
         final NewCommandSourceHandler handler = findCommandHandler(wrapper);
-
-
         final CommandProcessingResult result = handler.processCommand(command);
 
         final AppUser maker = this.context.authenticatedUser(wrapper);
@@ -154,11 +143,9 @@
                 handler = this.applicationContext.getBean("deleteOneToManyDatatableEntryCommandHandler", NewCommandSourceHandler.class);
             } else if (wrapper.isDeleteOneToOne()) {
                 handler = this.applicationContext.getBean("deleteOneToOneDatatableEntryCommandHandler", NewCommandSourceHandler.class);
-            }else if (wrapper.isRegisterDatatable()) {
-
+            } else if (wrapper.isRegisterDatatable()) {
                 handler = this.applicationContext.getBean("registerDatatableCommandHandler", NewCommandSourceHandler.class);
-             }
-            else {
+            } else {
                 throw new UnsupportedCommandException(wrapper.commandName());
             }
         } else if (wrapper.isNoteResource()) {
@@ -522,7 +509,7 @@
             if (wrapper.isCreate()) {
                 handler = this.applicationContext.getBean("fixedDepositAccountApplicationSubmittalCommandHandler",
                         NewCommandSourceHandler.class);
-            }else if (wrapper.isUpdate()) {
+            } else if (wrapper.isUpdate()) {
                 handler = this.applicationContext.getBean("fixedDepositAccountApplicationModificationCommandHandler",
                         NewCommandSourceHandler.class);
             } else if (wrapper.isDelete()) {
@@ -534,8 +521,9 @@
             } else if (wrapper.isWithdrawFixedDepositAccountApplicationByApplicant()) {
                 handler = this.applicationContext.getBean("fixedDepositAccountApplicationWithdrawnByApplicantCommandHandler",
                         NewCommandSourceHandler.class);
-            }  else if (wrapper.isApprovalOfFixedDepositAccountApplication()) {
-                handler = this.applicationContext.getBean("fixedDepositAccountApplicationApprovalCommandHandler", NewCommandSourceHandler.class);
+            } else if (wrapper.isApprovalOfFixedDepositAccountApplication()) {
+                handler = this.applicationContext.getBean("fixedDepositAccountApplicationApprovalCommandHandler",
+                        NewCommandSourceHandler.class);
             } else if (wrapper.isUndoApprovalOfFixedDepositAccountApplication()) {
                 handler = this.applicationContext.getBean("fixedDepositAccountApplicationApprovalUndoCommandHandler",
                         NewCommandSourceHandler.class);
@@ -546,11 +534,13 @@
             } else if (wrapper.isActivation()) {
                 handler = this.applicationContext.getBean("activateFixedDepositAccountCommandHandler", NewCommandSourceHandler.class);
             } else if (wrapper.isInterestCalculation()) {
-                handler = this.applicationContext.getBean("calculateInterestFixedDepositAccountCommandHandler", NewCommandSourceHandler.class);
+                handler = this.applicationContext.getBean("calculateInterestFixedDepositAccountCommandHandler",
+                        NewCommandSourceHandler.class);
             } else if (wrapper.isInterestPosting()) {
                 handler = this.applicationContext.getBean("postInterestFixedDepositAccountCommandHandler", NewCommandSourceHandler.class);
             } else if (wrapper.isUndoTransaction()) {
-                handler = this.applicationContext.getBean("undoTransactionFixedDepositAccountCommandHandler", NewCommandSourceHandler.class);
+                handler = this.applicationContext
+                        .getBean("undoTransactionFixedDepositAccountCommandHandler", NewCommandSourceHandler.class);
             } else if (wrapper.isAdjustTransaction()) {
                 handler = this.applicationContext.getBean("fixedDepositTransactionAdjustmentCommandHandler", NewCommandSourceHandler.class);
             } else if (wrapper.isDepositAccountClose()) {
@@ -564,7 +554,7 @@
             if (wrapper.isCreate()) {
                 handler = this.applicationContext.getBean("recurringDepositAccountApplicationSubmittalCommandHandler",
                         NewCommandSourceHandler.class);
-            }else if (wrapper.isUpdate()) {
+            } else if (wrapper.isUpdate()) {
                 handler = this.applicationContext.getBean("recurringDepositAccountApplicationModificationCommandHandler",
                         NewCommandSourceHandler.class);
             } else if (wrapper.isDelete()) {
@@ -577,7 +567,8 @@
                 handler = this.applicationContext.getBean("recurringDepositAccountApplicationWithdrawnByApplicantCommandHandler",
                         NewCommandSourceHandler.class);
             } else if (wrapper.isApprovalOfRecurringDepositAccountApplication()) {
-                handler = this.applicationContext.getBean("recurringDepositAccountApplicationApprovalCommandHandler", NewCommandSourceHandler.class);
+                handler = this.applicationContext.getBean("recurringDepositAccountApplicationApprovalCommandHandler",
+                        NewCommandSourceHandler.class);
             } else if (wrapper.isUndoApprovalOfRecurringDepositAccountApplication()) {
                 handler = this.applicationContext.getBean("recurringDepositAccountApplicationApprovalUndoCommandHandler",
                         NewCommandSourceHandler.class);
@@ -588,17 +579,22 @@
             } else if (wrapper.isActivation()) {
                 handler = this.applicationContext.getBean("activateRecurringDepositAccountCommandHandler", NewCommandSourceHandler.class);
             } else if (wrapper.isInterestCalculation()) {
-                handler = this.applicationContext.getBean("calculateInterestRecurringDepositAccountCommandHandler", NewCommandSourceHandler.class);
+                handler = this.applicationContext.getBean("calculateInterestRecurringDepositAccountCommandHandler",
+                        NewCommandSourceHandler.class);
             } else if (wrapper.isInterestPosting()) {
-                handler = this.applicationContext.getBean("postInterestRecurringDepositAccountCommandHandler", NewCommandSourceHandler.class);
+                handler = this.applicationContext.getBean("postInterestRecurringDepositAccountCommandHandler",
+                        NewCommandSourceHandler.class);
             } else if (wrapper.isUndoTransaction()) {
-                handler = this.applicationContext.getBean("undoTransactionRecurringDepositAccountCommandHandler", NewCommandSourceHandler.class);
+                handler = this.applicationContext.getBean("undoTransactionRecurringDepositAccountCommandHandler",
+                        NewCommandSourceHandler.class);
             } else if (wrapper.isAdjustTransaction()) {
-                handler = this.applicationContext.getBean("recurringDepositTransactionAdjustmentCommandHandler", NewCommandSourceHandler.class);
+                handler = this.applicationContext.getBean("recurringDepositTransactionAdjustmentCommandHandler",
+                        NewCommandSourceHandler.class);
             } else if (wrapper.isDepositAccountClose()) {
                 handler = this.applicationContext.getBean("closeRecurringDepositAccountCommandHandler", NewCommandSourceHandler.class);
             } else if (wrapper.isDepositAccountPrematureClose()) {
-                handler = this.applicationContext.getBean("prematureCloseRecurringDepositAccountCommandHandler", NewCommandSourceHandler.class);
+                handler = this.applicationContext.getBean("prematureCloseRecurringDepositAccountCommandHandler",
+                        NewCommandSourceHandler.class);
             } else {
                 throw new UnsupportedCommandException(wrapper.commandName());
             }
@@ -781,7 +777,6 @@
                 throw new UnsupportedCommandException(wrapper.commandName());
             }
 
-<<<<<<< HEAD
         } else if (wrapper.isStandingInstruction()) {
             if (wrapper.isCreate()) {
                 handler = this.applicationContext.getBean("createStandingInstructionCommandHandler", NewCommandSourceHandler.class);
@@ -803,29 +798,21 @@
             } else {
                 throw new UnsupportedCommandException(wrapper.commandName());
             }
-        } else {
-=======
-
-
-        }else if (wrapper.isLikelihoodResource()) {
+        } else if (wrapper.isLikelihoodResource()) {
             if (wrapper.isUpdateLikelihood()) {
                 handler = this.applicationContext.getBean("updateLikelihoodCommandHandler", NewCommandSourceHandler.class);
             } else {
                 throw new UnsupportedCommandException(wrapper.commandName());
             }
-        }else if (wrapper.isSurveyResource()) {
+        } else if (wrapper.isSurveyResource()) {
             if (wrapper.isRegisterSurvey()) {
                 handler = this.applicationContext.getBean("registerSurveyCommandHandler", NewCommandSourceHandler.class);
-            } else if(wrapper.isFullFilSurvey())
-            {
+            } else if (wrapper.isFullFilSurvey()) {
                 handler = this.applicationContext.getBean("fullFilSurveyCommandHandler", NewCommandSourceHandler.class);
-            }
-            else {
-                throw new UnsupportedCommandException(wrapper.commandName());
-            }
-        }
-        else {
->>>>>>> 1ca510b0
+            } else {
+                throw new UnsupportedCommandException(wrapper.commandName());
+            }
+        } else {
 
             throw new UnsupportedCommandException(wrapper.commandName());
         }
