/**
 * This Source Code Form is subject to the terms of the Mozilla Public
 * License, v. 2.0. If a copy of the MPL was not distributed with this file,
 * You can obtain one at http://mozilla.org/MPL/2.0/.
 */
package org.mifosplatform.portfolio.loanproduct.domain;

import java.math.BigDecimal;
import java.util.ArrayList;
import java.util.Date;
import java.util.HashMap;
import java.util.HashSet;
import java.util.LinkedHashMap;
import java.util.List;
import java.util.Map;
import java.util.Set;

import javax.persistence.CascadeType;
import javax.persistence.Column;
import javax.persistence.Embedded;
import javax.persistence.Entity;
import javax.persistence.JoinColumn;
import javax.persistence.JoinTable;
import javax.persistence.ManyToMany;
import javax.persistence.ManyToOne;
import javax.persistence.OneToMany;
import javax.persistence.OneToOne;
import javax.persistence.Table;
import javax.persistence.Temporal;
import javax.persistence.TemporalType;
import javax.persistence.UniqueConstraint;

import org.apache.commons.lang.StringUtils;
import org.hibernate.annotations.LazyCollection;
import org.hibernate.annotations.LazyCollectionOption;
import org.joda.time.LocalDate;
import org.mifosplatform.accounting.common.AccountingRuleType;
import org.mifosplatform.infrastructure.core.api.JsonCommand;
import org.mifosplatform.organisation.monetary.domain.MonetaryCurrency;
import org.mifosplatform.organisation.monetary.domain.Money;
import org.mifosplatform.portfolio.charge.domain.Charge;
import org.mifosplatform.portfolio.common.domain.DaysInMonthType;
import org.mifosplatform.portfolio.common.domain.DaysInYearType;
import org.mifosplatform.portfolio.common.domain.PeriodFrequencyType;
import org.mifosplatform.portfolio.fund.domain.Fund;
import org.mifosplatform.portfolio.loanaccount.loanschedule.domain.AprCalculator;
import org.mifosplatform.portfolio.loanproduct.LoanProductConstants;
import org.springframework.data.jpa.domain.AbstractPersistable;
import org.mifosplatform.portfolio.loanproduct.domain.LoanProductConfigurableAttributes;

import com.google.gson.JsonArray;
import com.google.gson.JsonObject;

/**
 * Loan products allow for categorisation of an organisations loans into
 * something meaningful to them.
 * 
 * They provide a means of simplifying creation/maintenance of loans. They can
 * also allow for product comparison to take place when reporting.
 * 
 * They allow for constraints to be added at product level.
 */
@Entity
@Table(name = "m_product_loan", uniqueConstraints = { @UniqueConstraint(columnNames = { "name" }, name = "unq_name"),
        @UniqueConstraint(columnNames = { "external_id" }, name = "external_id_UNIQUE"),
        @UniqueConstraint(columnNames = { "short_name" }, name = "unq_short_name") })
public class LoanProduct extends AbstractPersistable<Long> {

    @ManyToOne
    @JoinColumn(name = "fund_id", nullable = true)
    private Fund fund;

    @ManyToOne
    @JoinColumn(name = "loan_transaction_strategy_id", nullable = true)
    private LoanTransactionProcessingStrategy transactionProcessingStrategy;

    @Column(name = "name", nullable = false, unique = true)
    private String name;

    @Column(name = "short_name", nullable = false, unique = true)
    private String shortName;

    @Column(name = "description")
    private String description;

    @ManyToMany
    @JoinTable(name = "m_product_loan_charge", joinColumns = @JoinColumn(name = "product_loan_id"), inverseJoinColumns = @JoinColumn(name = "charge_id"))
    private List<Charge> charges;

    @Embedded
    private final LoanProductRelatedDetail loanProductRelatedDetail;

    @Embedded
    private LoanProductMinMaxConstraints loanProductMinMaxConstraints;

    @Column(name = "accounting_type", nullable = false)
    private Integer accountingRule;

    @Column(name = "include_in_borrower_cycle")
    private boolean includeInBorrowerCycle;

    @Column(name = "use_borrower_cycle")
    private boolean useBorrowerCycle;

    @Embedded
    private LoanProductTrancheDetails loanProducTrancheDetails;

    @Column(name = "start_date", nullable = true)
    @Temporal(TemporalType.DATE)
    private Date startDate;

    @Column(name = "close_date", nullable = true)
    @Temporal(TemporalType.DATE)
    private Date closeDate;

    @Column(name = "external_id", length = 100, nullable = true, unique = true)
    private String externalId;

    @LazyCollection(LazyCollectionOption.FALSE)
    @OneToMany(cascade = CascadeType.ALL, mappedBy = "loanProduct", orphanRemoval = true)
    private Set<LoanProductBorrowerCycleVariations> borrowerCycleVariations = new HashSet<>();

    @Column(name = "overdue_days_for_npa", nullable = true)
    private Integer overdueDaysForNPA;

    @Column(name = "min_days_between_disbursal_and_first_repayment", nullable = true)
    private Integer minimumDaysBetweenDisbursalAndFirstRepayment;

    @LazyCollection(LazyCollectionOption.FALSE)
    @OneToOne(cascade = CascadeType.ALL, mappedBy = "loanProduct", optional = true, orphanRemoval = true)
    private LoanProductInterestRecalculationDetails productInterestRecalculationDetails;

    @Column(name = "hold_guarantee_funds")
    private boolean holdGuaranteeFunds;

    @LazyCollection(LazyCollectionOption.FALSE)
    @OneToOne(cascade = CascadeType.ALL, mappedBy = "loanProduct", optional = true, orphanRemoval = true)
    private LoanProductGuaranteeDetails loanProductGuaranteeDetails;
    
    
    @OneToOne(cascade = CascadeType.ALL, mappedBy = "loanProduct", optional = true, orphanRemoval = true)
    private LoanProductConfigurableAttributes loanConfigurableAttributes; 

    @Column(name = "principal_threshold_for_last_installment", scale = 2, precision = 5, nullable = false)
    private BigDecimal principalThresholdForLastInstallment;

    @Column(name = "account_moves_out_of_npa_only_on_arrears_completion")
    private boolean accountMovesOutOfNPAOnlyOnArrearsCompletion;

    @Column(name = "can_define_fixed_emi_amount")
    private boolean canDefineInstallmentAmount;

    @Column(name = "instalment_amount_in_multiples_of", nullable = true)
    private Integer installmentAmountInMultiplesOf;

    public static LoanProduct assembleFromJson(final Fund fund, final LoanTransactionProcessingStrategy loanTransactionProcessingStrategy,
            final List<Charge> productCharges, final JsonCommand command, final AprCalculator aprCalculator) {

        final String name = command.stringValueOfParameterNamed("name");
        final String shortName = command.stringValueOfParameterNamed(LoanProductConstants.shortName);
        final String description = command.stringValueOfParameterNamed("description");
        final String currencyCode = command.stringValueOfParameterNamed("currencyCode");
        final Integer digitsAfterDecimal = command.integerValueOfParameterNamed("digitsAfterDecimal");
        final Integer inMultiplesOf = command.integerValueOfParameterNamed("inMultiplesOf");

        final MonetaryCurrency currency = new MonetaryCurrency(currencyCode, digitsAfterDecimal, inMultiplesOf);
        final BigDecimal principal = command.bigDecimalValueOfParameterNamed("principal");
        final BigDecimal minPrincipal = command.bigDecimalValueOfParameterNamed("minPrincipal");
        final BigDecimal maxPrincipal = command.bigDecimalValueOfParameterNamed("maxPrincipal");

        final InterestMethod interestMethod = InterestMethod.fromInt(command.integerValueOfParameterNamed("interestType"));
        final InterestCalculationPeriodMethod interestCalculationPeriodMethod = InterestCalculationPeriodMethod.fromInt(command
                .integerValueOfParameterNamed("interestCalculationPeriodType"));
        final AmortizationMethod amortizationMethod = AmortizationMethod.fromInt(command.integerValueOfParameterNamed("amortizationType"));
        final PeriodFrequencyType repaymentFrequencyType = PeriodFrequencyType.fromInt(command
                .integerValueOfParameterNamed("repaymentFrequencyType"));
        final PeriodFrequencyType interestFrequencyType = PeriodFrequencyType.fromInt(command
                .integerValueOfParameterNamed("interestRateFrequencyType"));
        final BigDecimal interestRatePerPeriod = command.bigDecimalValueOfParameterNamed("interestRatePerPeriod");
        final BigDecimal minInterestRatePerPeriod = command.bigDecimalValueOfParameterNamed("minInterestRatePerPeriod");
        final BigDecimal maxInterestRatePerPeriod = command.bigDecimalValueOfParameterNamed("maxInterestRatePerPeriod");
        final BigDecimal annualInterestRate = aprCalculator.calculateFrom(interestFrequencyType, interestRatePerPeriod);

        final Integer repaymentEvery = command.integerValueOfParameterNamed("repaymentEvery");
        final Integer numberOfRepayments = command.integerValueOfParameterNamed("numberOfRepayments");
        final Integer minNumberOfRepayments = command.integerValueOfParameterNamed("minNumberOfRepayments");
        final Integer maxNumberOfRepayments = command.integerValueOfParameterNamed("maxNumberOfRepayments");
        final BigDecimal inArrearsTolerance = command.bigDecimalValueOfParameterNamed("inArrearsTolerance");

        // grace details
        final Integer graceOnPrincipalPayment = command.integerValueOfParameterNamed("graceOnPrincipalPayment");
        final Integer graceOnInterestPayment = command.integerValueOfParameterNamed("graceOnInterestPayment");
        final Integer graceOnInterestCharged = command.integerValueOfParameterNamed("graceOnInterestCharged");
        final Integer minimumDaysBetweenDisbursalAndFirstRepayment = command
                .integerValueOfParameterNamed(LoanProductConstants.minimumDaysBetweenDisbursalAndFirstRepayment);

        final AccountingRuleType accountingRuleType = AccountingRuleType.fromInt(command.integerValueOfParameterNamed("accountingRule"));
        final boolean includeInBorrowerCycle = command.booleanPrimitiveValueOfParameterNamed("includeInBorrowerCycle");

        final LocalDate startDate = command.localDateValueOfParameterNamed("startDate");
        final LocalDate closeDate = command.localDateValueOfParameterNamed("closeDate");
        final String externalId = command.stringValueOfParameterNamedAllowingNull("externalId");

        final boolean useBorrowerCycle = command.booleanPrimitiveValueOfParameterNamed(LoanProductConstants.useBorrowerCycleParameterName);
        final Set<LoanProductBorrowerCycleVariations> loanProductBorrowerCycleVariations = new HashSet<>();

        if (useBorrowerCycle) {
            populateBorrowerCyclevariations(command, loanProductBorrowerCycleVariations);
        }

        final boolean multiDisburseLoan = command
                .booleanPrimitiveValueOfParameterNamed(LoanProductConstants.multiDisburseLoanParameterName);
        Integer maxTrancheCount = null;
        BigDecimal outstandingLoanBalance = null;
        if (multiDisburseLoan) {
            outstandingLoanBalance = command.bigDecimalValueOfParameterNamed(LoanProductConstants.outstandingLoanBalanceParameterName);
            maxTrancheCount = command.integerValueOfParameterNamed(LoanProductConstants.maxTrancheCountParameterName);
        }

        final Integer graceOnArrearsAgeing = command.integerValueOfParameterNamed(LoanProductConstants.graceOnArrearsAgeingParameterName);

        final Integer overdueDaysForNPA = command.integerValueOfParameterNamed(LoanProductConstants.overdueDaysForNPAParameterName);

        // Interest recalculation settings
        final boolean isInterestRecalculationEnabled = command
                .booleanPrimitiveValueOfParameterNamed(LoanProductConstants.isInterestRecalculationEnabledParameterName);
        final DaysInMonthType daysInMonthType = DaysInMonthType.fromInt(command
                .integerValueOfParameterNamed(LoanProductConstants.daysInMonthTypeParameterName));

        final DaysInYearType daysInYearType = DaysInYearType.fromInt(command
                .integerValueOfParameterNamed(LoanProductConstants.daysInYearTypeParameterName));

        LoanProductInterestRecalculationDetails interestRecalculationSettings = null;

        if (isInterestRecalculationEnabled) {
            interestRecalculationSettings = LoanProductInterestRecalculationDetails.createFrom(command);
        }

        final boolean holdGuarantorFunds = command.booleanPrimitiveValueOfParameterNamed(LoanProductConstants.holdGuaranteeFundsParamName);
        LoanProductGuaranteeDetails loanProductGuaranteeDetails = null;
        if (holdGuarantorFunds) {
            loanProductGuaranteeDetails = LoanProductGuaranteeDetails.createFrom(command);
        }
        
		LoanProductConfigurableAttributes loanConfigurableAttributes = null;
		if (command
				.parameterExists(LoanProductConstants.allowAttributeOverridesParamName)) {
			loanConfigurableAttributes = LoanProductConfigurableAttributes
					.createFrom(command);
		} else {
			loanConfigurableAttributes = LoanProductConfigurableAttributes
					.populateDefaultsForConfigurableAttributes();
		}
        

        BigDecimal principalThresholdForLastInstallment = command
                .bigDecimalValueOfParameterNamed(LoanProductConstants.principalThresholdForLastInstallmentParamName);

        if (principalThresholdForLastInstallment == null) {
            principalThresholdForLastInstallment = multiDisburseLoan ? LoanProductConstants.DEFAULT_PRINCIPAL_THRESHOLD_FOR_MULTI_DISBURSE_LOAN
                    : LoanProductConstants.DEFAULT_PRINCIPAL_THRESHOLD_FOR_SINGLE_DISBURSE_LOAN;
        }
        final boolean accountMovesOutOfNPAOnlyOnArrearsCompletion = command
                .booleanPrimitiveValueOfParameterNamed(LoanProductConstants.accountMovesOutOfNPAOnlyOnArrearsCompletionParamName);
        final boolean canDefineEmiAmount = command.booleanPrimitiveValueOfParameterNamed(LoanProductConstants.canDefineEmiAmountParamName);
        final Integer installmentAmountInMultiplesOf = command
                .integerValueOfParameterNamed(LoanProductConstants.installmentAmountInMultiplesOfParamName);

        return new LoanProduct(fund, loanTransactionProcessingStrategy, name, shortName, description, currency, principal, minPrincipal,
                maxPrincipal, interestRatePerPeriod, minInterestRatePerPeriod, maxInterestRatePerPeriod, interestFrequencyType,
                annualInterestRate, interestMethod, interestCalculationPeriodMethod, repaymentEvery, repaymentFrequencyType,
                numberOfRepayments, minNumberOfRepayments, maxNumberOfRepayments, graceOnPrincipalPayment, graceOnInterestPayment,
                graceOnInterestCharged, amortizationMethod, inArrearsTolerance, productCharges, accountingRuleType, includeInBorrowerCycle,
                startDate, closeDate, externalId, useBorrowerCycle, loanProductBorrowerCycleVariations, multiDisburseLoan, maxTrancheCount,
                outstandingLoanBalance, graceOnArrearsAgeing, overdueDaysForNPA, daysInMonthType, daysInYearType,
                isInterestRecalculationEnabled, interestRecalculationSettings, minimumDaysBetweenDisbursalAndFirstRepayment,
                holdGuarantorFunds, loanProductGuaranteeDetails, principalThresholdForLastInstallment,
                accountMovesOutOfNPAOnlyOnArrearsCompletion, canDefineEmiAmount, installmentAmountInMultiplesOf, loanConfigurableAttributes);

    }

    public void updateLoanProductInRelatedClasses() {
        if (this.isInterestRecalculationEnabled()) {
            this.productInterestRecalculationDetails.updateProduct(this);
        }
        if (this.holdGuaranteeFunds) {
            this.loanProductGuaranteeDetails.updateProduct(this);
        }
    }

    /**
     * @param command
     * @param loanProductBorrowerCycleVariations
     */
    private static void populateBorrowerCyclevariations(final JsonCommand command,
            final Set<LoanProductBorrowerCycleVariations> loanProductBorrowerCycleVariations) {
        assemblePrincipalVariations(command, loanProductBorrowerCycleVariations);

        assembleRepaymentVariations(command, loanProductBorrowerCycleVariations);

        assembleInterestRateVariations(command, loanProductBorrowerCycleVariations);
    }

    /**
     * @param command
     * @param loanProductBorrowerCycleVariations
     */
    private static void assembleInterestRateVariations(final JsonCommand command,
            final Set<LoanProductBorrowerCycleVariations> loanProductBorrowerCycleVariations) {
        assembleVaritions(command, loanProductBorrowerCycleVariations, LoanProductParamType.INTERESTRATE.getValue(),
                LoanProductConstants.interestRateVariationsForBorrowerCycleParameterName);

    }

    /**
     * @param command
     * @param loanProductBorrowerCycleVariations
     */
    private static void assembleRepaymentVariations(final JsonCommand command,
            final Set<LoanProductBorrowerCycleVariations> loanProductBorrowerCycleVariations) {
        assembleVaritions(command, loanProductBorrowerCycleVariations, LoanProductParamType.REPAYMENT.getValue(),
                LoanProductConstants.numberOfRepaymentVariationsForBorrowerCycleParameterName);

    }

    /**
     * @param command
     * @param loanProductBorrowerCycleVariations
     */
    private static void assemblePrincipalVariations(final JsonCommand command,
            final Set<LoanProductBorrowerCycleVariations> loanProductBorrowerCycleVariations) {
        assembleVaritions(command, loanProductBorrowerCycleVariations, LoanProductParamType.PRINCIPAL.getValue(),
                LoanProductConstants.principalVariationsForBorrowerCycleParameterName);
    }

    private static void assembleVaritions(final JsonCommand command,
            final Set<LoanProductBorrowerCycleVariations> loanProductBorrowerCycleVariations, Integer paramType,
            String variationParameterName) {
        if (command.parameterExists(variationParameterName)) {
            final JsonArray variationArray = command.arrayOfParameterNamed(variationParameterName);
            if (variationArray != null && variationArray.size() > 0) {
                int i = 0;
                do {
                    final JsonObject jsonObject = variationArray.get(i).getAsJsonObject();
                    BigDecimal defaultValue = null;
                    BigDecimal minValue = null;
                    BigDecimal maxValue = null;
                    Integer cycleNumber = null;
                    Integer valueUsageCondition = null;
                    if (jsonObject.has(LoanProductConstants.defaultValueParameterName)
                            && jsonObject.get(LoanProductConstants.defaultValueParameterName).isJsonPrimitive()) {
                        defaultValue = jsonObject.getAsJsonPrimitive(LoanProductConstants.defaultValueParameterName).getAsBigDecimal();
                    }
                    if (jsonObject.has(LoanProductConstants.minValueParameterName)
                            && jsonObject.get(LoanProductConstants.minValueParameterName).isJsonPrimitive()
                            && StringUtils.isNotBlank((jsonObject.get(LoanProductConstants.minValueParameterName).getAsString()))) {
                        minValue = jsonObject.getAsJsonPrimitive(LoanProductConstants.minValueParameterName).getAsBigDecimal();
                    }
                    if (jsonObject.has(LoanProductConstants.maxValueParameterName)
                            && jsonObject.get(LoanProductConstants.maxValueParameterName).isJsonPrimitive()
                            && StringUtils.isNotBlank((jsonObject.get(LoanProductConstants.maxValueParameterName).getAsString()))) {
                        maxValue = jsonObject.getAsJsonPrimitive(LoanProductConstants.maxValueParameterName).getAsBigDecimal();
                    }
                    if (jsonObject.has(LoanProductConstants.borrowerCycleNumberParamName)
                            && jsonObject.get(LoanProductConstants.borrowerCycleNumberParamName).isJsonPrimitive()) {
                        cycleNumber = jsonObject.getAsJsonPrimitive(LoanProductConstants.borrowerCycleNumberParamName).getAsInt();
                    }
                    if (jsonObject.has(LoanProductConstants.valueConditionTypeParamName)
                            && jsonObject.get(LoanProductConstants.valueConditionTypeParamName).isJsonPrimitive()) {
                        valueUsageCondition = jsonObject.getAsJsonPrimitive(LoanProductConstants.valueConditionTypeParamName).getAsInt();
                    }
                    LoanProductBorrowerCycleVariations borrowerCycleVariations = new LoanProductBorrowerCycleVariations(cycleNumber,
                            paramType, valueUsageCondition, minValue, maxValue, defaultValue);
                    loanProductBorrowerCycleVariations.add(borrowerCycleVariations);
                    i++;
                } while (i < variationArray.size());
            }
        }
    }

    private Map<String, Object> updateBorrowerCycleVariations(final JsonCommand command) {
        final Map<String, Object> actualChanges = new LinkedHashMap<>(20);
        List<Long> variationIds = fetchAllVariationIds();
        updateBorrowerCycleVaritions(command, LoanProductParamType.PRINCIPAL.getValue(),
                LoanProductConstants.principalVariationsForBorrowerCycleParameterName, actualChanges, variationIds);
        updateBorrowerCycleVaritions(command, LoanProductParamType.INTERESTRATE.getValue(),
                LoanProductConstants.interestRateVariationsForBorrowerCycleParameterName, actualChanges, variationIds);
        updateBorrowerCycleVaritions(command, LoanProductParamType.REPAYMENT.getValue(),
                LoanProductConstants.numberOfRepaymentVariationsForBorrowerCycleParameterName, actualChanges, variationIds);
        for (Long id : variationIds) {
            this.borrowerCycleVariations.remove(fetchLoanProductBorrowerCycleVariationById(id));
        }
        return actualChanges;
    }

    private List<Long> fetchAllVariationIds() {
        List<Long> list = new ArrayList<>();
        for (LoanProductBorrowerCycleVariations cycleVariation : this.borrowerCycleVariations) {
            list.add(cycleVariation.getId());
        }
        return list;
    }

    private void updateBorrowerCycleVaritions(final JsonCommand command, Integer paramType, String variationParameterName,
            final Map<String, Object> actualChanges, List<Long> variationIds) {
        if (command.parameterExists(variationParameterName)) {
            final JsonArray variationArray = command.arrayOfParameterNamed(variationParameterName);
            if (variationArray != null && variationArray.size() > 0) {
                int i = 0;
                do {
                    final JsonObject jsonObject = variationArray.get(i).getAsJsonObject();
                    BigDecimal defaultValue = null;
                    BigDecimal minValue = null;
                    BigDecimal maxValue = null;
                    Integer cycleNumber = null;
                    Integer valueUsageCondition = null;
                    Long id = null;
                    if (jsonObject.has(LoanProductConstants.defaultValueParameterName)
                            && jsonObject.get(LoanProductConstants.defaultValueParameterName).isJsonPrimitive()) {
                        defaultValue = jsonObject.getAsJsonPrimitive(LoanProductConstants.defaultValueParameterName).getAsBigDecimal();
                    }
                    if (jsonObject.has(LoanProductConstants.minValueParameterName)
                            && jsonObject.get(LoanProductConstants.minValueParameterName).isJsonPrimitive()
                            && StringUtils.isNotBlank((jsonObject.get(LoanProductConstants.minValueParameterName).getAsString()))) {
                        minValue = jsonObject.getAsJsonPrimitive(LoanProductConstants.minValueParameterName).getAsBigDecimal();
                    }
                    if (jsonObject.has(LoanProductConstants.maxValueParameterName)
                            && jsonObject.get(LoanProductConstants.maxValueParameterName).isJsonPrimitive()
                            && StringUtils.isNotBlank((jsonObject.get(LoanProductConstants.maxValueParameterName).getAsString()))) {
                        maxValue = jsonObject.getAsJsonPrimitive(LoanProductConstants.maxValueParameterName).getAsBigDecimal();
                    }
                    if (jsonObject.has(LoanProductConstants.borrowerCycleNumberParamName)
                            && jsonObject.get(LoanProductConstants.borrowerCycleNumberParamName).isJsonPrimitive()) {
                        cycleNumber = jsonObject.getAsJsonPrimitive(LoanProductConstants.borrowerCycleNumberParamName).getAsInt();
                    }
                    if (jsonObject.has(LoanProductConstants.valueConditionTypeParamName)
                            && jsonObject.get(LoanProductConstants.valueConditionTypeParamName).isJsonPrimitive()) {
                        valueUsageCondition = jsonObject.getAsJsonPrimitive(LoanProductConstants.valueConditionTypeParamName).getAsInt();
                    }
                    if (jsonObject.has(LoanProductConstants.borrowerCycleIdParameterName)
                            && jsonObject.get(LoanProductConstants.borrowerCycleIdParameterName).isJsonPrimitive()
                            && StringUtils.isNotBlank((jsonObject.get(LoanProductConstants.borrowerCycleIdParameterName).getAsString()))) {
                        id = jsonObject.getAsJsonPrimitive(LoanProductConstants.borrowerCycleIdParameterName).getAsLong();
                    }
                    LoanProductBorrowerCycleVariations borrowerCycleVariations = new LoanProductBorrowerCycleVariations(cycleNumber,
                            paramType, valueUsageCondition, minValue, maxValue, defaultValue);
                    if (id == null) {
                        borrowerCycleVariations.updateLoanProduct(this);
                        this.borrowerCycleVariations.add(borrowerCycleVariations);
                        actualChanges.put("borrowerCycleParamType", paramType);
                    } else {
                        variationIds.remove(id);
                        LoanProductBorrowerCycleVariations existingCycleVariation = fetchLoanProductBorrowerCycleVariationById(id);
                        if (!existingCycleVariation.equals(borrowerCycleVariations)) {
                            existingCycleVariation.copy(borrowerCycleVariations);
                            actualChanges.put("borrowerCycleId", id);
                        }
                    }
                    i++;
                } while (i < variationArray.size());
            }
        }
    }

    private void clearVariations(LoanProductParamType paramType, boolean clearAll) {
        if (clearAll) {
            this.borrowerCycleVariations.clear();
        } else {
            Set<LoanProductBorrowerCycleVariations> remove = new HashSet<>();
            for (LoanProductBorrowerCycleVariations borrowerCycleVariations : this.borrowerCycleVariations) {
                if (paramType.equals(borrowerCycleVariations.getParamType())) {
                    remove.add(borrowerCycleVariations);
                }
            }
            this.borrowerCycleVariations.removeAll(remove);
        }
    }

    protected LoanProduct() {
        this.loanProductRelatedDetail = null;
        this.loanProductMinMaxConstraints = null;
    }

    public LoanProduct(final Fund fund, final LoanTransactionProcessingStrategy transactionProcessingStrategy, final String name,
            final String shortName, final String description, final MonetaryCurrency currency, final BigDecimal defaultPrincipal,
            final BigDecimal defaultMinPrincipal, final BigDecimal defaultMaxPrincipal,
            final BigDecimal defaultNominalInterestRatePerPeriod, final BigDecimal defaultMinNominalInterestRatePerPeriod,
            final BigDecimal defaultMaxNominalInterestRatePerPeriod, final PeriodFrequencyType interestPeriodFrequencyType,
            final BigDecimal defaultAnnualNominalInterestRate, final InterestMethod interestMethod,
            final InterestCalculationPeriodMethod interestCalculationPeriodMethod, final Integer repayEvery,
            final PeriodFrequencyType repaymentFrequencyType, final Integer defaultNumberOfInstallments,
            final Integer defaultMinNumberOfInstallments, final Integer defaultMaxNumberOfInstallments,
            final Integer graceOnPrincipalPayment, final Integer graceOnInterestPayment, final Integer graceOnInterestCharged,
            final AmortizationMethod amortizationMethod, final BigDecimal inArrearsTolerance, final List<Charge> charges,
            final AccountingRuleType accountingRuleType, final boolean includeInBorrowerCycle, final LocalDate startDate,
            final LocalDate closeDate, final String externalId, final boolean useBorrowerCycle,
            final Set<LoanProductBorrowerCycleVariations> loanProductBorrowerCycleVariations, final boolean multiDisburseLoan,
            final Integer maxTrancheCount, final BigDecimal outstandingLoanBalance, final Integer graceOnArrearsAgeing,
            final Integer overdueDaysForNPA, final DaysInMonthType daysInMonthType, final DaysInYearType daysInYearType,
            final boolean isInterestRecalculationEnabled,
            final LoanProductInterestRecalculationDetails productInterestRecalculationDetails,
            final Integer minimumDaysBetweenDisbursalAndFirstRepayment, final boolean holdGuarantorFunds,
            final LoanProductGuaranteeDetails loanProductGuaranteeDetails, final BigDecimal principalThresholdForLastInstallment,
            final boolean accountMovesOutOfNPAOnlyOnArrearsCompletion, final boolean canDefineEmiAmount,
            final Integer installmentAmountInMultiplesOf, final LoanProductConfigurableAttributes loanProductConfigurableAttributes) {
        this.fund = fund;
        this.transactionProcessingStrategy = transactionProcessingStrategy;
        this.name = name.trim();
        this.shortName = shortName.trim();
        if (StringUtils.isNotBlank(description)) {
            this.description = description.trim();
        } else {
            this.description = null;
        }

        if (charges != null) {
            this.charges = charges;
        }

        this.loanProductRelatedDetail = new LoanProductRelatedDetail(currency, defaultPrincipal, defaultNominalInterestRatePerPeriod,
                interestPeriodFrequencyType, defaultAnnualNominalInterestRate, interestMethod, interestCalculationPeriodMethod, repayEvery,
                repaymentFrequencyType, defaultNumberOfInstallments, graceOnPrincipalPayment, graceOnInterestPayment,
                graceOnInterestCharged, amortizationMethod, inArrearsTolerance, graceOnArrearsAgeing, daysInMonthType.getValue(),
                daysInYearType.getValue(), isInterestRecalculationEnabled);

        this.loanProductRelatedDetail.validateRepaymentPeriodWithGraceSettings();

        this.loanProductMinMaxConstraints = new LoanProductMinMaxConstraints(defaultMinPrincipal, defaultMaxPrincipal,
                defaultMinNominalInterestRatePerPeriod, defaultMaxNominalInterestRatePerPeriod, defaultMinNumberOfInstallments,
                defaultMaxNumberOfInstallments);

        if (accountingRuleType != null) {
            this.accountingRule = accountingRuleType.getValue();
        }
        this.includeInBorrowerCycle = includeInBorrowerCycle;
        this.useBorrowerCycle = useBorrowerCycle;

        if (startDate != null) {
            this.startDate = startDate.toDateTimeAtStartOfDay().toDate();
        }

        if (closeDate != null) {
            this.closeDate = closeDate.toDateTimeAtStartOfDay().toDate();
        }

        this.externalId = externalId;
        this.borrowerCycleVariations = loanProductBorrowerCycleVariations;
        for (LoanProductBorrowerCycleVariations borrowerCycleVariations : this.borrowerCycleVariations) {
            borrowerCycleVariations.updateLoanProduct(this);
        }
        if (loanProductConfigurableAttributes != null) {
            this.loanConfigurableAttributes = loanProductConfigurableAttributes;
            loanConfigurableAttributes.updateLoanProduct(this);
        }
        
        this.loanProducTrancheDetails = new LoanProductTrancheDetails(multiDisburseLoan, maxTrancheCount, outstandingLoanBalance);
        this.overdueDaysForNPA = overdueDaysForNPA;
        this.productInterestRecalculationDetails = productInterestRecalculationDetails;
        this.minimumDaysBetweenDisbursalAndFirstRepayment = minimumDaysBetweenDisbursalAndFirstRepayment;
        this.holdGuaranteeFunds = holdGuarantorFunds;
        this.loanProductGuaranteeDetails = loanProductGuaranteeDetails;
        this.principalThresholdForLastInstallment = principalThresholdForLastInstallment;
        this.accountMovesOutOfNPAOnlyOnArrearsCompletion = accountMovesOutOfNPAOnlyOnArrearsCompletion;
        this.canDefineInstallmentAmount = canDefineEmiAmount;
        this.installmentAmountInMultiplesOf = installmentAmountInMultiplesOf;
    }

    public MonetaryCurrency getCurrency() {
        return this.loanProductRelatedDetail.getCurrency();
    }

    public void update(final Fund fund) {
        this.fund = fund;
    }

    public void update(final LoanTransactionProcessingStrategy strategy) {
        this.transactionProcessingStrategy = strategy;
    }

    public LoanTransactionProcessingStrategy getRepaymentStrategy(){
    	return this.transactionProcessingStrategy;
    }
    
    public boolean hasCurrencyCodeOf(final String currencyCode) {
        return this.loanProductRelatedDetail.hasCurrencyCodeOf(currencyCode);
    }

    public boolean update(final List<Charge> newProductCharges) {
        if (newProductCharges == null) { return false; }

        boolean updated = false;
        if (this.charges != null) {
            final Set<Charge> currentSetOfCharges = new HashSet<>(this.charges);
            final Set<Charge> newSetOfCharges = new HashSet<>(newProductCharges);

            if (!currentSetOfCharges.equals(newSetOfCharges)) {
                updated = true;
                this.charges = newProductCharges;
            }
        } else {
            updated = true;
            this.charges = newProductCharges;
        }
        return updated;
    }

    public Integer getAccountingType() {
        return this.accountingRule;
    }

    public void update(final LoanProductConfigurableAttributes loanConfigurableAttributes) {
        this.loanConfigurableAttributes = loanConfigurableAttributes;
    }
    
    public LoanProductConfigurableAttributes getLoanProductConfigurableAttributes() {
        return this.loanConfigurableAttributes;
    }
    public Map<String, Object> update(final JsonCommand command, final AprCalculator aprCalculator) {

        final Map<String, Object> actualChanges = this.loanProductRelatedDetail.update(command, aprCalculator);
        actualChanges.putAll(loanProductMinMaxConstraints().update(command));

        final String accountingTypeParamName = "accountingRule";
        if (command.isChangeInIntegerParameterNamed(accountingTypeParamName, this.accountingRule)) {
            final Integer newValue = command.integerValueOfParameterNamed(accountingTypeParamName);
            actualChanges.put(accountingTypeParamName, newValue);
            this.accountingRule = newValue;
        }

        final String nameParamName = "name";
        if (command.isChangeInStringParameterNamed(nameParamName, this.name)) {
            final String newValue = command.stringValueOfParameterNamed(nameParamName);
            actualChanges.put(nameParamName, newValue);
            this.name = newValue;
        }

        final String shortNameParamName = LoanProductConstants.shortName;
        if (command.isChangeInStringParameterNamed(shortNameParamName, this.shortName)) {
            final String newValue = command.stringValueOfParameterNamed(shortNameParamName);
            actualChanges.put(shortNameParamName, newValue);
            this.shortName = newValue;
        }

        final String descriptionParamName = "description";
        if (command.isChangeInStringParameterNamed(descriptionParamName, this.description)) {
            final String newValue = command.stringValueOfParameterNamed(descriptionParamName);
            actualChanges.put(descriptionParamName, newValue);
            this.description = newValue;
        }

        Long existingFundId = null;
        if (this.fund != null) {
            existingFundId = this.fund.getId();
        }
        final String fundIdParamName = "fundId";
        if (command.isChangeInLongParameterNamed(fundIdParamName, existingFundId)) {
            final Long newValue = command.longValueOfParameterNamed(fundIdParamName);
            actualChanges.put(fundIdParamName, newValue);
        }

        Long existingStrategyId = null;
        if (this.transactionProcessingStrategy != null) {
            existingStrategyId = this.transactionProcessingStrategy.getId();
        }
        final String transactionProcessingStrategyParamName = "transactionProcessingStrategyId";
        if (command.isChangeInLongParameterNamed(transactionProcessingStrategyParamName, existingStrategyId)) {
            final Long newValue = command.longValueOfParameterNamed(transactionProcessingStrategyParamName);
            actualChanges.put(transactionProcessingStrategyParamName, newValue);
        }

        final String chargesParamName = "charges";
        if (command.hasParameter(chargesParamName)) {
            final JsonArray jsonArray = command.arrayOfParameterNamed(chargesParamName);
            if (jsonArray != null) {
                actualChanges.put(chargesParamName, command.jsonFragment(chargesParamName));
            }
        }

        final String includeInBorrowerCycleParamName = "includeInBorrowerCycle";
        if (command.isChangeInBooleanParameterNamed(includeInBorrowerCycleParamName, this.includeInBorrowerCycle)) {
            final boolean newValue = command.booleanPrimitiveValueOfParameterNamed(includeInBorrowerCycleParamName);
            actualChanges.put(includeInBorrowerCycleParamName, newValue);
            this.includeInBorrowerCycle = newValue;
        }

        if (command.isChangeInBooleanParameterNamed(LoanProductConstants.useBorrowerCycleParameterName, this.useBorrowerCycle)) {
            final boolean newValue = command.booleanPrimitiveValueOfParameterNamed(LoanProductConstants.useBorrowerCycleParameterName);
            actualChanges.put(LoanProductConstants.useBorrowerCycleParameterName, newValue);
            this.useBorrowerCycle = newValue;
        }

        if (this.useBorrowerCycle) {
            actualChanges.putAll(updateBorrowerCycleVariations(command));
        } else {
            clearVariations(null, true);
        }
        final String dateFormatAsInput = command.dateFormat();
        final String localeAsInput = command.locale();

        final String localeParamName = "locale";
        final String dateFormatParamName = "dateFormat";

        final String startDateParamName = "startDate";
        if (command.isChangeInLocalDateParameterNamed(startDateParamName, getStartDate())) {
            final String valueAsInput = command.stringValueOfParameterNamed(startDateParamName);
            actualChanges.put(startDateParamName, valueAsInput);
            actualChanges.put(dateFormatParamName, dateFormatAsInput);
            actualChanges.put(localeParamName, localeAsInput);

            final LocalDate newValue = command.localDateValueOfParameterNamed(startDateParamName);
            if (newValue != null) {
                this.startDate = newValue.toDate();
            } else {
                this.startDate = null;
            }
        }

        final String closeDateParamName = "closeDate";
        if (command.isChangeInLocalDateParameterNamed(closeDateParamName, getCloseDate())) {
            final String valueAsInput = command.stringValueOfParameterNamed(closeDateParamName);
            actualChanges.put(closeDateParamName, valueAsInput);
            actualChanges.put(dateFormatParamName, dateFormatAsInput);
            actualChanges.put(localeParamName, localeAsInput);

            final LocalDate newValue = command.localDateValueOfParameterNamed(closeDateParamName);
            if (newValue != null) {
                this.closeDate = newValue.toDate();
            } else {
                this.closeDate = null;
            }
        }

        final String externalIdTypeParamName = "externalId";
        if (command.isChangeInStringParameterNamed(externalIdTypeParamName, this.externalId)) {
            final String newValue = command.stringValueOfParameterNamed(externalIdTypeParamName);
            actualChanges.put(accountingTypeParamName, newValue);
            this.externalId = newValue;
        }
        loanProducTrancheDetails.update(command, actualChanges, localeAsInput);

        if (command.isChangeInIntegerParameterNamed(LoanProductConstants.overdueDaysForNPAParameterName, this.overdueDaysForNPA)) {
            final Integer newValue = command.integerValueOfParameterNamed(LoanProductConstants.overdueDaysForNPAParameterName);
            actualChanges.put(LoanProductConstants.overdueDaysForNPAParameterName, newValue);
            actualChanges.put("locale", localeAsInput);
            this.overdueDaysForNPA = newValue;
        }

        if (command.isChangeInIntegerParameterNamed(LoanProductConstants.minimumDaysBetweenDisbursalAndFirstRepayment,
                this.minimumDaysBetweenDisbursalAndFirstRepayment)) {
            final Integer newValue = command
                    .integerValueOfParameterNamed(LoanProductConstants.minimumDaysBetweenDisbursalAndFirstRepayment);
            actualChanges.put(LoanProductConstants.minimumDaysBetweenDisbursalAndFirstRepayment, newValue);
            actualChanges.put("locale", localeAsInput);
            this.minimumDaysBetweenDisbursalAndFirstRepayment = newValue;
        }

        /**
         * Update interest recalculation settings
         */
        final boolean isInterestRecalculationEnabledChanged = actualChanges
                .containsKey(LoanProductConstants.isInterestRecalculationEnabledParameterName);

        if (isInterestRecalculationEnabledChanged) {
            if (this.isInterestRecalculationEnabled()) {
                this.productInterestRecalculationDetails = LoanProductInterestRecalculationDetails.createFrom(command);
                this.productInterestRecalculationDetails.updateProduct(this);
                actualChanges.put(LoanProductConstants.interestRecalculationCompoundingMethodParameterName,
                        command.integerValueOfParameterNamed(LoanProductConstants.interestRecalculationCompoundingMethodParameterName));
                actualChanges.put(LoanProductConstants.rescheduleStrategyMethodParameterName,
                        command.integerValueOfParameterNamed(LoanProductConstants.rescheduleStrategyMethodParameterName));
            } else {
                this.productInterestRecalculationDetails = null;
            }
        }

        if (!isInterestRecalculationEnabledChanged && this.isInterestRecalculationEnabled()) {
            this.productInterestRecalculationDetails.update(command, actualChanges, localeAsInput);
        }

        if (command.isChangeInBooleanParameterNamed(LoanProductConstants.holdGuaranteeFundsParamName, this.holdGuaranteeFunds)) {
            final boolean newValue = command.booleanPrimitiveValueOfParameterNamed(LoanProductConstants.holdGuaranteeFundsParamName);
            actualChanges.put(LoanProductConstants.holdGuaranteeFundsParamName, newValue);
            this.holdGuaranteeFunds = newValue;
        }

        final String configurableAttributesChanges = LoanProductConstants.allowAttributeOverridesParamName;
        if (command.hasParameter(configurableAttributesChanges)) {
            if (!command.parsedJson().getAsJsonObject().getAsJsonObject(LoanProductConstants.allowAttributeOverridesParamName).isJsonNull()) {
                actualChanges.put(configurableAttributesChanges, command.jsonFragment(configurableAttributesChanges));

                if (command.parsedJson().getAsJsonObject().getAsJsonObject(LoanProductConstants.allowAttributeOverridesParamName)
                        .getAsJsonPrimitive(LoanProductConstants.amortizationTypeParamName).getAsBoolean() != this.loanConfigurableAttributes.getAmortizationBoolean()) {
                    this.loanConfigurableAttributes.setAmortizationType(command.parsedJson().getAsJsonObject()
                            .getAsJsonObject(LoanProductConstants.allowAttributeOverridesParamName).getAsJsonPrimitive(LoanProductConstants.amortizationTypeParamName).getAsBoolean());
                }

                if (command.parsedJson().getAsJsonObject().getAsJsonObject(LoanProductConstants.allowAttributeOverridesParamName).getAsJsonPrimitive(LoanProductConstants.interestTypeParamName)
                        .getAsBoolean() != this.loanConfigurableAttributes.getInterestMethodBoolean()) {
                    this.loanConfigurableAttributes.setInterestType(command.parsedJson().getAsJsonObject()
                            .getAsJsonObject(LoanProductConstants.allowAttributeOverridesParamName).getAsJsonPrimitive(LoanProductConstants.interestTypeParamName).getAsBoolean());
                }

                if (command.parsedJson().getAsJsonObject().getAsJsonObject(LoanProductConstants.allowAttributeOverridesParamName)
                        .getAsJsonPrimitive(LoanProductConstants.transactionProcessingStrategyIdParamName).getAsBoolean() != this.loanConfigurableAttributes
                        .getTransactionProcessingStrategyBoolean()) {
                    this.loanConfigurableAttributes.setTransactionProcessingStrategyId(command.parsedJson().getAsJsonObject()
                            .getAsJsonObject(LoanProductConstants.allowAttributeOverridesParamName).getAsJsonPrimitive(LoanProductConstants.transactionProcessingStrategyIdParamName)
                            .getAsBoolean());
                }

                if (command.parsedJson().getAsJsonObject().getAsJsonObject(LoanProductConstants.allowAttributeOverridesParamName)
                        .getAsJsonPrimitive(LoanProductConstants.interestCalculationPeriodTypeParamName).getAsBoolean() != this.loanConfigurableAttributes
                        .getInterestCalcPeriodBoolean()) {
                    this.loanConfigurableAttributes.setInterestCalculationPeriodType(command.parsedJson().getAsJsonObject()
                            .getAsJsonObject(LoanProductConstants.allowAttributeOverridesParamName).getAsJsonPrimitive(LoanProductConstants.interestCalculationPeriodTypeParamName).getAsBoolean());
                }

                if (command.parsedJson().getAsJsonObject().getAsJsonObject(LoanProductConstants.allowAttributeOverridesParamName)
                        .getAsJsonPrimitive(LoanProductConstants.inArrearsToleranceParamName).getAsBoolean() != this.loanConfigurableAttributes
                        .getArrearsToleranceBoolean()) {
                    this.loanConfigurableAttributes.setInArrearsTolerance(command.parsedJson().getAsJsonObject()
                            .getAsJsonObject(LoanProductConstants.allowAttributeOverridesParamName).getAsJsonPrimitive(LoanProductConstants.inArrearsToleranceParamName).getAsBoolean());
                }

                if (command.parsedJson().getAsJsonObject().getAsJsonObject(LoanProductConstants.allowAttributeOverridesParamName).getAsJsonPrimitive(LoanProductConstants.repaymentEveryParamName)
                        .getAsBoolean() != this.loanConfigurableAttributes.getRepaymentEveryBoolean()) {
                    this.loanConfigurableAttributes.setRepaymentEvery(command.parsedJson().getAsJsonObject()
                            .getAsJsonObject(LoanProductConstants.allowAttributeOverridesParamName).getAsJsonPrimitive(LoanProductConstants.repaymentEveryParamName).getAsBoolean());
                }

                if (command.parsedJson().getAsJsonObject().getAsJsonObject(LoanProductConstants.allowAttributeOverridesParamName)
                        .getAsJsonPrimitive(LoanProductConstants.graceOnPrincipalAndInterestPaymentParamName).getAsBoolean() != this.loanConfigurableAttributes
                        .getGraceOnPrincipalAndInterestPaymentBoolean()) {
                    this.loanConfigurableAttributes.setGraceOnPrincipalAndInterestPayment(command.parsedJson().getAsJsonObject()
                            .getAsJsonObject(LoanProductConstants.allowAttributeOverridesParamName).getAsJsonPrimitive(LoanProductConstants.graceOnPrincipalAndInterestPaymentParamName)
                            .getAsBoolean());
                }

                if (command.parsedJson().getAsJsonObject().getAsJsonObject(LoanProductConstants.allowAttributeOverridesParamName)
                        .getAsJsonPrimitive(LoanProductConstants.graceOnArrearsAgeingParameterName).getAsBoolean() != this.loanConfigurableAttributes
                        .getGraceOnArrearsAgingBoolean()) {
                    this.loanConfigurableAttributes.setGraceOnArrearsAgeing(command.parsedJson().getAsJsonObject()
                            .getAsJsonObject(LoanProductConstants.allowAttributeOverridesParamName).getAsJsonPrimitive(LoanProductConstants.graceOnArrearsAgeingParameterName).getAsBoolean());
                }
            } else {
                this.loanConfigurableAttributes = LoanProductConfigurableAttributes.populateDefaultsForConfigurableAttributes();
                this.loanConfigurableAttributes.updateLoanProduct(this);
            }
        }
               
        if (actualChanges.containsKey(LoanProductConstants.holdGuaranteeFundsParamName)) {
            if (this.holdGuaranteeFunds) {
                this.loanProductGuaranteeDetails = LoanProductGuaranteeDetails.createFrom(command);
                this.loanProductGuaranteeDetails.updateProduct(this);
                actualChanges.put(LoanProductConstants.mandatoryGuaranteeParamName,
                        this.loanProductGuaranteeDetails.getMandatoryGuarantee());
                actualChanges.put(LoanProductConstants.minimumGuaranteeFromGuarantorParamName,
                        this.loanProductGuaranteeDetails.getMinimumGuaranteeFromGuarantor());
                actualChanges.put(LoanProductConstants.minimumGuaranteeFromOwnFundsParamName,
                        this.loanProductGuaranteeDetails.getMinimumGuaranteeFromOwnFunds());
            } else {
                this.loanProductGuaranteeDetails = null;
            }

        } else if (this.holdGuaranteeFunds) {
            this.loanProductGuaranteeDetails.update(command, actualChanges);
        }

        if (command.isChangeInBigDecimalParameterNamed(LoanProductConstants.principalThresholdForLastInstallmentParamName,
                this.principalThresholdForLastInstallment)) {
            BigDecimal newValue = command
                    .bigDecimalValueOfParameterNamed(LoanProductConstants.principalThresholdForLastInstallmentParamName);
            actualChanges.put(LoanProductConstants.principalThresholdForLastInstallmentParamName, newValue);
            this.principalThresholdForLastInstallment = newValue;
        }
        if (command.isChangeInBooleanParameterNamed(LoanProductConstants.accountMovesOutOfNPAOnlyOnArrearsCompletionParamName,
                this.accountMovesOutOfNPAOnlyOnArrearsCompletion)) {
            final boolean newValue = command
                    .booleanPrimitiveValueOfParameterNamed(LoanProductConstants.accountMovesOutOfNPAOnlyOnArrearsCompletionParamName);
            actualChanges.put(LoanProductConstants.accountMovesOutOfNPAOnlyOnArrearsCompletionParamName, newValue);
            this.accountMovesOutOfNPAOnlyOnArrearsCompletion = newValue;
        }
        if (command.isChangeInBooleanParameterNamed(LoanProductConstants.canDefineEmiAmountParamName, this.canDefineInstallmentAmount)) {
            final boolean newValue = command.booleanPrimitiveValueOfParameterNamed(LoanProductConstants.canDefineEmiAmountParamName);
            actualChanges.put(LoanProductConstants.canDefineEmiAmountParamName, newValue);
            this.canDefineInstallmentAmount = newValue;
        }

        if (command.isChangeInIntegerParameterNamedWithNullCheck(LoanProductConstants.installmentAmountInMultiplesOfParamName,
                this.installmentAmountInMultiplesOf)) {
            final Integer newValue = command.integerValueOfParameterNamed(LoanProductConstants.installmentAmountInMultiplesOfParamName);
            actualChanges.put(LoanProductConstants.installmentAmountInMultiplesOfParamName, newValue);
            actualChanges.put("locale", localeAsInput);
            this.installmentAmountInMultiplesOf = newValue;
        }

        return actualChanges;
    }
    

    public boolean isAccountingDisabled() {
        return AccountingRuleType.NONE.getValue().equals(this.accountingRule);
    }

    public boolean isCashBasedAccountingEnabled() {
        return AccountingRuleType.CASH_BASED.getValue().equals(this.accountingRule);
    }

    public boolean isAccrualBasedAccountingEnabled() {
        return isUpfrontAccrualAccountingEnabled() || isPeriodicAccrualAccountingEnabled();
    }

    public boolean isUpfrontAccrualAccountingEnabled() {
        return AccountingRuleType.ACCRUAL_UPFRONT.getValue().equals(this.accountingRule);
    }

    public boolean isPeriodicAccrualAccountingEnabled() {
        return AccountingRuleType.ACCRUAL_PERIODIC.getValue().equals(this.accountingRule);
    }

    public Money getPrincipalAmount() {
        return this.loanProductRelatedDetail.getPrincipal();
    }

    public Money getMinPrincipalAmount() {
        return Money.of(this.loanProductRelatedDetail.getCurrency(), loanProductMinMaxConstraints().getMinPrincipal());
    }

    public Money getMaxPrincipalAmount() {
        return Money.of(this.loanProductRelatedDetail.getCurrency(), loanProductMinMaxConstraints().getMaxPrincipal());
    }

    public BigDecimal getNominalInterestRatePerPeriod() {
        return this.loanProductRelatedDetail.getNominalInterestRatePerPeriod();
    }

    public PeriodFrequencyType getInterestPeriodFrequencyType() {
        return this.loanProductRelatedDetail.getInterestPeriodFrequencyType();
    }

    public BigDecimal getMinNominalInterestRatePerPeriod() {
        return loanProductMinMaxConstraints().getMinNominalInterestRatePerPeriod();
    }

    public BigDecimal getMaxNominalInterestRatePerPeriod() {
        return loanProductMinMaxConstraints().getMaxNominalInterestRatePerPeriod();
    }

    public Integer getNumberOfRepayments() {
        return this.loanProductRelatedDetail.getNumberOfRepayments();
    }

    public Integer getMinNumberOfRepayments() {
        return loanProductMinMaxConstraints().getMinNumberOfRepayments();
    }

    public Integer getMaxNumberOfRepayments() {
        return loanProductMinMaxConstraints().getMaxNumberOfRepayments();
    }

    public LoanProductMinMaxConstraints loanProductMinMaxConstraints() {
        // If all min and max fields are null then loanProductMinMaxConstraints
        // initialising to null
        // Reset LoanProductMinMaxConstraints with null values.
        this.loanProductMinMaxConstraints = this.loanProductMinMaxConstraints == null ? new LoanProductMinMaxConstraints(null, null, null,
                null, null, null) : this.loanProductMinMaxConstraints;
        return this.loanProductMinMaxConstraints;
    }

    public boolean isIncludeInBorrowerCycle() {
        return this.includeInBorrowerCycle;
    }

    public LocalDate getStartDate() {
        LocalDate startLocalDate = null;
        if (this.startDate != null) {
            startLocalDate = LocalDate.fromDateFields(this.startDate);
        }
        return startLocalDate;
    }

    public LocalDate getCloseDate() {
        LocalDate closeLocalDate = null;
        if (this.closeDate != null) {
            closeLocalDate = LocalDate.fromDateFields(this.closeDate);
        }
        return closeLocalDate;
    }

    public String productName() {
        return this.name;
    }

    public String getExternalId() {
        return this.externalId;
    }

    public boolean useBorrowerCycle() {
        return this.useBorrowerCycle;
    }

    public boolean isMultiDisburseLoan() {
        return this.loanProducTrancheDetails.isMultiDisburseLoan();
    }

    public BigDecimal outstandingLoanBalance() {
        return this.loanProducTrancheDetails.outstandingLoanBalance();
    }

    public Integer maxTrancheCount() {
        return this.loanProducTrancheDetails.maxTrancheCount();
    }

    public boolean isInterestRecalculationEnabled() {
        return this.loanProductRelatedDetail.isInterestRecalculationEnabled();
    }
    
    public Integer getMinimumDaysBetweenDisbursalAndFirstRepayment() {
        return this.minimumDaysBetweenDisbursalAndFirstRepayment == null ? 0 : this.minimumDaysBetweenDisbursalAndFirstRepayment;
    }

    public LoanProductBorrowerCycleVariations fetchLoanProductBorrowerCycleVariationById(Long id) {
        LoanProductBorrowerCycleVariations borrowerCycleVariation = null;
        for (LoanProductBorrowerCycleVariations cycleVariation : this.borrowerCycleVariations) {
            if (id.equals(cycleVariation.getId())) {
                borrowerCycleVariation = cycleVariation;
                break;
            }
        }
        return borrowerCycleVariation;
    }

    public Map<String, BigDecimal> fetchBorrowerCycleVariationsForCycleNumber(final Integer cycleNumber) {
        Map<String, BigDecimal> borrowerCycleVariations = new HashMap<>();
        borrowerCycleVariations.put(LoanProductConstants.principal, this.loanProductRelatedDetail.getPrincipal().getAmount());
        borrowerCycleVariations.put(LoanProductConstants.interestRatePerPeriod,
                this.loanProductRelatedDetail.getNominalInterestRatePerPeriod());
        if (this.loanProductRelatedDetail.getNumberOfRepayments() != null) {
            borrowerCycleVariations.put(LoanProductConstants.numberOfRepayments,
                    BigDecimal.valueOf(this.loanProductRelatedDetail.getNumberOfRepayments()));
        }

        if (this.loanProductMinMaxConstraints != null) {
            borrowerCycleVariations.put(LoanProductConstants.minPrincipal, this.loanProductMinMaxConstraints.getMinPrincipal());
            borrowerCycleVariations.put(LoanProductConstants.maxPrincipal, this.loanProductMinMaxConstraints.getMaxPrincipal());
            borrowerCycleVariations.put(LoanProductConstants.minInterestRatePerPeriod,
                    this.loanProductMinMaxConstraints.getMinNominalInterestRatePerPeriod());
            borrowerCycleVariations.put(LoanProductConstants.maxInterestRatePerPeriod,
                    this.loanProductMinMaxConstraints.getMaxNominalInterestRatePerPeriod());

            if (this.loanProductMinMaxConstraints.getMinNumberOfRepayments() != null) {
                borrowerCycleVariations.put(LoanProductConstants.minNumberOfRepayments,
                        BigDecimal.valueOf(this.loanProductMinMaxConstraints.getMinNumberOfRepayments()));
            }

            if (this.loanProductMinMaxConstraints.getMaxNumberOfRepayments() != null) {
                borrowerCycleVariations.put(LoanProductConstants.maxNumberOfRepayments,
                        BigDecimal.valueOf(this.loanProductMinMaxConstraints.getMaxNumberOfRepayments()));
            }
        }
        if (cycleNumber > 0) {
            Integer principalCycleUsed = 0;
            Integer interestCycleUsed = 0;
            Integer repaymentCycleUsed = 0;
            for (LoanProductBorrowerCycleVariations cycleVariation : this.borrowerCycleVariations) {
                if (cycleVariation.getBorrowerCycleNumber() == cycleNumber
                        && cycleVariation.getValueConditionType().equals(LoanProductValueConditionType.EQUAL)) {
                    switch (cycleVariation.getParamType()) {
                        case PRINCIPAL:
                            borrowerCycleVariations.put(LoanProductConstants.principal, cycleVariation.getDefaultValue());
                            borrowerCycleVariations.put(LoanProductConstants.minPrincipal, cycleVariation.getMinValue());
                            borrowerCycleVariations.put(LoanProductConstants.maxPrincipal, cycleVariation.getMaxValue());
                            principalCycleUsed = cycleVariation.getBorrowerCycleNumber();
                        break;
                        case INTERESTRATE:
                            borrowerCycleVariations.put(LoanProductConstants.interestRatePerPeriod, cycleVariation.getDefaultValue());
                            borrowerCycleVariations.put(LoanProductConstants.minInterestRatePerPeriod, cycleVariation.getMinValue());
                            borrowerCycleVariations.put(LoanProductConstants.maxInterestRatePerPeriod, cycleVariation.getMaxValue());
                            interestCycleUsed = cycleVariation.getBorrowerCycleNumber();
                        break;
                        case REPAYMENT:
                            borrowerCycleVariations.put(LoanProductConstants.numberOfRepayments, cycleVariation.getDefaultValue());
                            borrowerCycleVariations.put(LoanProductConstants.minNumberOfRepayments, cycleVariation.getMinValue());
                            borrowerCycleVariations.put(LoanProductConstants.maxNumberOfRepayments, cycleVariation.getMaxValue());
                            repaymentCycleUsed = cycleVariation.getBorrowerCycleNumber();
                        break;
                        default:
                        break;
                    }
                } else if (cycleVariation.getBorrowerCycleNumber() < cycleNumber
                        && cycleVariation.getValueConditionType().equals(LoanProductValueConditionType.GREATERTHAN)) {
                    switch (cycleVariation.getParamType()) {
                        case PRINCIPAL:
                            if (principalCycleUsed < cycleVariation.getBorrowerCycleNumber()) {
                                borrowerCycleVariations.put(LoanProductConstants.principal, cycleVariation.getDefaultValue());
                                borrowerCycleVariations.put(LoanProductConstants.minPrincipal, cycleVariation.getMinValue());
                                borrowerCycleVariations.put(LoanProductConstants.maxPrincipal, cycleVariation.getMaxValue());
                                principalCycleUsed = cycleVariation.getBorrowerCycleNumber();
                            }
                        break;
                        case INTERESTRATE:
                            if (interestCycleUsed < cycleVariation.getBorrowerCycleNumber()) {
                                borrowerCycleVariations.put(LoanProductConstants.interestRatePerPeriod, cycleVariation.getDefaultValue());
                                borrowerCycleVariations.put(LoanProductConstants.minInterestRatePerPeriod, cycleVariation.getMinValue());
                                borrowerCycleVariations.put(LoanProductConstants.maxInterestRatePerPeriod, cycleVariation.getMaxValue());
                                interestCycleUsed = cycleVariation.getBorrowerCycleNumber();
                            }
                        break;
                        case REPAYMENT:
                            if (repaymentCycleUsed < cycleVariation.getBorrowerCycleNumber()) {
                                borrowerCycleVariations.put(LoanProductConstants.numberOfRepayments, cycleVariation.getDefaultValue());
                                borrowerCycleVariations.put(LoanProductConstants.minNumberOfRepayments, cycleVariation.getMinValue());
                                borrowerCycleVariations.put(LoanProductConstants.maxNumberOfRepayments, cycleVariation.getMaxValue());
                                repaymentCycleUsed = cycleVariation.getBorrowerCycleNumber();
                            }
                        break;
                        default:
                        break;
                    }
                }
            }
        }
        return borrowerCycleVariations;
    }

    public DaysInMonthType fetchDaysInMonthType() {
        return this.loanProductRelatedDetail.fetchDaysInMonthType();
    }

    public DaysInYearType fetchDaysInYearType() {
        return this.loanProductRelatedDetail.fetchDaysInYearType();
    }

    public LoanProductInterestRecalculationDetails getProductInterestRecalculationDetails() {
        return this.productInterestRecalculationDetails;
    }

    public boolean isHoldGuaranteeFundsEnabled() {
        return this.holdGuaranteeFunds;
    }

    public LoanProductGuaranteeDetails getLoanProductGuaranteeDetails() {
        return this.loanProductGuaranteeDetails;
    }

    public String getShortName() {
        return this.shortName;
    }

    public BigDecimal getPrincipalThresholdForLastInstallment() {
        return this.principalThresholdForLastInstallment;
    }

    public boolean isArrearsBasedOnOriginalSchedule() {
        boolean isBasedOnOriginalSchedule = false;
        if (getProductInterestRecalculationDetails() != null) {
            isBasedOnOriginalSchedule = getProductInterestRecalculationDetails().isArrearsBasedOnOriginalSchedule();
        }
        return isBasedOnOriginalSchedule;
    }

    public boolean canDefineInstallmentAmount() {
        return this.canDefineInstallmentAmount;
    }

    public Integer getInstallmentAmountInMultiplesOf() {
        return this.installmentAmountInMultiplesOf;
    }

<<<<<<< HEAD
    public LoanPreClosureInterestCalculationStrategy preCloseInterestCalculationStrategy() {
        LoanPreClosureInterestCalculationStrategy preCloseInterestCalculationStrategy = LoanPreClosureInterestCalculationStrategy.NONE;
        if (this.isInterestRecalculationEnabled()) {
            preCloseInterestCalculationStrategy = getProductInterestRecalculationDetails().preCloseInterestCalculationStrategy();
        }
        return preCloseInterestCalculationStrategy;
    }

=======
	public LoanProductRelatedDetail getLoanProductRelatedDetail() {
		return loanProductRelatedDetail;
	}
>>>>>>> d2138579
}<|MERGE_RESOLUTION|>--- conflicted
+++ resolved
@@ -136,10 +136,9 @@
     @LazyCollection(LazyCollectionOption.FALSE)
     @OneToOne(cascade = CascadeType.ALL, mappedBy = "loanProduct", optional = true, orphanRemoval = true)
     private LoanProductGuaranteeDetails loanProductGuaranteeDetails;
-    
-    
+
     @OneToOne(cascade = CascadeType.ALL, mappedBy = "loanProduct", optional = true, orphanRemoval = true)
-    private LoanProductConfigurableAttributes loanConfigurableAttributes; 
+    private LoanProductConfigurableAttributes loanConfigurableAttributes;
 
     @Column(name = "principal_threshold_for_last_installment", scale = 2, precision = 5, nullable = false)
     private BigDecimal principalThresholdForLastInstallment;
@@ -241,17 +240,13 @@
         if (holdGuarantorFunds) {
             loanProductGuaranteeDetails = LoanProductGuaranteeDetails.createFrom(command);
         }
-        
-		LoanProductConfigurableAttributes loanConfigurableAttributes = null;
-		if (command
-				.parameterExists(LoanProductConstants.allowAttributeOverridesParamName)) {
-			loanConfigurableAttributes = LoanProductConfigurableAttributes
-					.createFrom(command);
-		} else {
-			loanConfigurableAttributes = LoanProductConfigurableAttributes
-					.populateDefaultsForConfigurableAttributes();
-		}
-        
+
+        LoanProductConfigurableAttributes loanConfigurableAttributes = null;
+        if (command.parameterExists(LoanProductConstants.allowAttributeOverridesParamName)) {
+            loanConfigurableAttributes = LoanProductConfigurableAttributes.createFrom(command);
+        } else {
+            loanConfigurableAttributes = LoanProductConfigurableAttributes.populateDefaultsForConfigurableAttributes();
+        }
 
         BigDecimal principalThresholdForLastInstallment = command
                 .bigDecimalValueOfParameterNamed(LoanProductConstants.principalThresholdForLastInstallmentParamName);
@@ -552,7 +547,7 @@
             this.loanConfigurableAttributes = loanProductConfigurableAttributes;
             loanConfigurableAttributes.updateLoanProduct(this);
         }
-        
+
         this.loanProducTrancheDetails = new LoanProductTrancheDetails(multiDisburseLoan, maxTrancheCount, outstandingLoanBalance);
         this.overdueDaysForNPA = overdueDaysForNPA;
         this.productInterestRecalculationDetails = productInterestRecalculationDetails;
@@ -577,10 +572,10 @@
         this.transactionProcessingStrategy = strategy;
     }
 
-    public LoanTransactionProcessingStrategy getRepaymentStrategy(){
-    	return this.transactionProcessingStrategy;
-    }
-    
+    public LoanTransactionProcessingStrategy getRepaymentStrategy() {
+        return this.transactionProcessingStrategy;
+    }
+
     public boolean hasCurrencyCodeOf(final String currencyCode) {
         return this.loanProductRelatedDetail.hasCurrencyCodeOf(currencyCode);
     }
@@ -611,10 +606,11 @@
     public void update(final LoanProductConfigurableAttributes loanConfigurableAttributes) {
         this.loanConfigurableAttributes = loanConfigurableAttributes;
     }
-    
+
     public LoanProductConfigurableAttributes getLoanProductConfigurableAttributes() {
         return this.loanConfigurableAttributes;
     }
+
     public Map<String, Object> update(final JsonCommand command, final AprCalculator aprCalculator) {
 
         final Map<String, Object> actualChanges = this.loanProductRelatedDetail.update(command, aprCalculator);
@@ -789,65 +785,74 @@
                 actualChanges.put(configurableAttributesChanges, command.jsonFragment(configurableAttributesChanges));
 
                 if (command.parsedJson().getAsJsonObject().getAsJsonObject(LoanProductConstants.allowAttributeOverridesParamName)
-                        .getAsJsonPrimitive(LoanProductConstants.amortizationTypeParamName).getAsBoolean() != this.loanConfigurableAttributes.getAmortizationBoolean()) {
+                        .getAsJsonPrimitive(LoanProductConstants.amortizationTypeParamName).getAsBoolean() != this.loanConfigurableAttributes
+                        .getAmortizationBoolean()) {
                     this.loanConfigurableAttributes.setAmortizationType(command.parsedJson().getAsJsonObject()
-                            .getAsJsonObject(LoanProductConstants.allowAttributeOverridesParamName).getAsJsonPrimitive(LoanProductConstants.amortizationTypeParamName).getAsBoolean());
+                            .getAsJsonObject(LoanProductConstants.allowAttributeOverridesParamName)
+                            .getAsJsonPrimitive(LoanProductConstants.amortizationTypeParamName).getAsBoolean());
                 }
 
-                if (command.parsedJson().getAsJsonObject().getAsJsonObject(LoanProductConstants.allowAttributeOverridesParamName).getAsJsonPrimitive(LoanProductConstants.interestTypeParamName)
-                        .getAsBoolean() != this.loanConfigurableAttributes.getInterestMethodBoolean()) {
+                if (command.parsedJson().getAsJsonObject().getAsJsonObject(LoanProductConstants.allowAttributeOverridesParamName)
+                        .getAsJsonPrimitive(LoanProductConstants.interestTypeParamName).getAsBoolean() != this.loanConfigurableAttributes
+                        .getInterestMethodBoolean()) {
                     this.loanConfigurableAttributes.setInterestType(command.parsedJson().getAsJsonObject()
-                            .getAsJsonObject(LoanProductConstants.allowAttributeOverridesParamName).getAsJsonPrimitive(LoanProductConstants.interestTypeParamName).getAsBoolean());
+                            .getAsJsonObject(LoanProductConstants.allowAttributeOverridesParamName)
+                            .getAsJsonPrimitive(LoanProductConstants.interestTypeParamName).getAsBoolean());
                 }
 
                 if (command.parsedJson().getAsJsonObject().getAsJsonObject(LoanProductConstants.allowAttributeOverridesParamName)
                         .getAsJsonPrimitive(LoanProductConstants.transactionProcessingStrategyIdParamName).getAsBoolean() != this.loanConfigurableAttributes
                         .getTransactionProcessingStrategyBoolean()) {
                     this.loanConfigurableAttributes.setTransactionProcessingStrategyId(command.parsedJson().getAsJsonObject()
-                            .getAsJsonObject(LoanProductConstants.allowAttributeOverridesParamName).getAsJsonPrimitive(LoanProductConstants.transactionProcessingStrategyIdParamName)
-                            .getAsBoolean());
+                            .getAsJsonObject(LoanProductConstants.allowAttributeOverridesParamName)
+                            .getAsJsonPrimitive(LoanProductConstants.transactionProcessingStrategyIdParamName).getAsBoolean());
                 }
 
                 if (command.parsedJson().getAsJsonObject().getAsJsonObject(LoanProductConstants.allowAttributeOverridesParamName)
                         .getAsJsonPrimitive(LoanProductConstants.interestCalculationPeriodTypeParamName).getAsBoolean() != this.loanConfigurableAttributes
                         .getInterestCalcPeriodBoolean()) {
                     this.loanConfigurableAttributes.setInterestCalculationPeriodType(command.parsedJson().getAsJsonObject()
-                            .getAsJsonObject(LoanProductConstants.allowAttributeOverridesParamName).getAsJsonPrimitive(LoanProductConstants.interestCalculationPeriodTypeParamName).getAsBoolean());
+                            .getAsJsonObject(LoanProductConstants.allowAttributeOverridesParamName)
+                            .getAsJsonPrimitive(LoanProductConstants.interestCalculationPeriodTypeParamName).getAsBoolean());
                 }
 
                 if (command.parsedJson().getAsJsonObject().getAsJsonObject(LoanProductConstants.allowAttributeOverridesParamName)
                         .getAsJsonPrimitive(LoanProductConstants.inArrearsToleranceParamName).getAsBoolean() != this.loanConfigurableAttributes
                         .getArrearsToleranceBoolean()) {
                     this.loanConfigurableAttributes.setInArrearsTolerance(command.parsedJson().getAsJsonObject()
-                            .getAsJsonObject(LoanProductConstants.allowAttributeOverridesParamName).getAsJsonPrimitive(LoanProductConstants.inArrearsToleranceParamName).getAsBoolean());
+                            .getAsJsonObject(LoanProductConstants.allowAttributeOverridesParamName)
+                            .getAsJsonPrimitive(LoanProductConstants.inArrearsToleranceParamName).getAsBoolean());
                 }
 
-                if (command.parsedJson().getAsJsonObject().getAsJsonObject(LoanProductConstants.allowAttributeOverridesParamName).getAsJsonPrimitive(LoanProductConstants.repaymentEveryParamName)
-                        .getAsBoolean() != this.loanConfigurableAttributes.getRepaymentEveryBoolean()) {
+                if (command.parsedJson().getAsJsonObject().getAsJsonObject(LoanProductConstants.allowAttributeOverridesParamName)
+                        .getAsJsonPrimitive(LoanProductConstants.repaymentEveryParamName).getAsBoolean() != this.loanConfigurableAttributes
+                        .getRepaymentEveryBoolean()) {
                     this.loanConfigurableAttributes.setRepaymentEvery(command.parsedJson().getAsJsonObject()
-                            .getAsJsonObject(LoanProductConstants.allowAttributeOverridesParamName).getAsJsonPrimitive(LoanProductConstants.repaymentEveryParamName).getAsBoolean());
+                            .getAsJsonObject(LoanProductConstants.allowAttributeOverridesParamName)
+                            .getAsJsonPrimitive(LoanProductConstants.repaymentEveryParamName).getAsBoolean());
                 }
 
                 if (command.parsedJson().getAsJsonObject().getAsJsonObject(LoanProductConstants.allowAttributeOverridesParamName)
                         .getAsJsonPrimitive(LoanProductConstants.graceOnPrincipalAndInterestPaymentParamName).getAsBoolean() != this.loanConfigurableAttributes
                         .getGraceOnPrincipalAndInterestPaymentBoolean()) {
                     this.loanConfigurableAttributes.setGraceOnPrincipalAndInterestPayment(command.parsedJson().getAsJsonObject()
-                            .getAsJsonObject(LoanProductConstants.allowAttributeOverridesParamName).getAsJsonPrimitive(LoanProductConstants.graceOnPrincipalAndInterestPaymentParamName)
-                            .getAsBoolean());
+                            .getAsJsonObject(LoanProductConstants.allowAttributeOverridesParamName)
+                            .getAsJsonPrimitive(LoanProductConstants.graceOnPrincipalAndInterestPaymentParamName).getAsBoolean());
                 }
 
                 if (command.parsedJson().getAsJsonObject().getAsJsonObject(LoanProductConstants.allowAttributeOverridesParamName)
                         .getAsJsonPrimitive(LoanProductConstants.graceOnArrearsAgeingParameterName).getAsBoolean() != this.loanConfigurableAttributes
                         .getGraceOnArrearsAgingBoolean()) {
                     this.loanConfigurableAttributes.setGraceOnArrearsAgeing(command.parsedJson().getAsJsonObject()
-                            .getAsJsonObject(LoanProductConstants.allowAttributeOverridesParamName).getAsJsonPrimitive(LoanProductConstants.graceOnArrearsAgeingParameterName).getAsBoolean());
+                            .getAsJsonObject(LoanProductConstants.allowAttributeOverridesParamName)
+                            .getAsJsonPrimitive(LoanProductConstants.graceOnArrearsAgeingParameterName).getAsBoolean());
                 }
             } else {
                 this.loanConfigurableAttributes = LoanProductConfigurableAttributes.populateDefaultsForConfigurableAttributes();
                 this.loanConfigurableAttributes.updateLoanProduct(this);
             }
         }
-               
+
         if (actualChanges.containsKey(LoanProductConstants.holdGuaranteeFundsParamName)) {
             if (this.holdGuaranteeFunds) {
                 this.loanProductGuaranteeDetails = LoanProductGuaranteeDetails.createFrom(command);
@@ -896,7 +901,6 @@
 
         return actualChanges;
     }
-    
 
     public boolean isAccountingDisabled() {
         return AccountingRuleType.NONE.getValue().equals(this.accountingRule);
@@ -1014,7 +1018,7 @@
     public boolean isInterestRecalculationEnabled() {
         return this.loanProductRelatedDetail.isInterestRecalculationEnabled();
     }
-    
+
     public Integer getMinimumDaysBetweenDisbursalAndFirstRepayment() {
         return this.minimumDaysBetweenDisbursalAndFirstRepayment == null ? 0 : this.minimumDaysBetweenDisbursalAndFirstRepayment;
     }
@@ -1167,7 +1171,6 @@
         return this.installmentAmountInMultiplesOf;
     }
 
-<<<<<<< HEAD
     public LoanPreClosureInterestCalculationStrategy preCloseInterestCalculationStrategy() {
         LoanPreClosureInterestCalculationStrategy preCloseInterestCalculationStrategy = LoanPreClosureInterestCalculationStrategy.NONE;
         if (this.isInterestRecalculationEnabled()) {
@@ -1176,9 +1179,7 @@
         return preCloseInterestCalculationStrategy;
     }
 
-=======
-	public LoanProductRelatedDetail getLoanProductRelatedDetail() {
-		return loanProductRelatedDetail;
-	}
->>>>>>> d2138579
+    public LoanProductRelatedDetail getLoanProductRelatedDetail() {
+        return loanProductRelatedDetail;
+    }
 }