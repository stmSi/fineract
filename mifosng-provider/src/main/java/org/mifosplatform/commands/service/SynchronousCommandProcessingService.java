/**
 * This Source Code Form is subject to the terms of the Mozilla Public
 * License, v. 2.0. If a copy of the MPL was not distributed with this file,
 * You can obtain one at http://mozilla.org/MPL/2.0/.
 */
package org.mifosplatform.commands.service;

import java.util.Map;

import org.joda.time.DateTime;
import org.mifosplatform.commands.domain.CommandSource;
import org.mifosplatform.commands.domain.CommandSourceRepository;
import org.mifosplatform.commands.domain.CommandWrapper;
import org.mifosplatform.commands.exception.RollbackTransactionAsCommandIsNotApprovedByCheckerException;
import org.mifosplatform.commands.exception.UnsupportedCommandException;
import org.mifosplatform.commands.handler.NewCommandSourceHandler;
import org.mifosplatform.commands.provider.CommandHandlerProvider;
import org.mifosplatform.infrastructure.configuration.domain.ConfigurationDomainService;
import org.mifosplatform.infrastructure.core.api.JsonCommand;
import org.mifosplatform.infrastructure.core.data.CommandProcessingResult;
import org.mifosplatform.infrastructure.core.data.CommandProcessingResultBuilder;
import org.mifosplatform.infrastructure.core.serialization.ToApiJsonSerializer;
import org.mifosplatform.infrastructure.core.service.ThreadLocalContextUtil;
import org.mifosplatform.infrastructure.hooks.event.HookEvent;
import org.mifosplatform.infrastructure.hooks.event.HookEventSource;
import org.mifosplatform.infrastructure.security.service.PlatformSecurityContext;
import org.mifosplatform.useradministration.domain.AppUser;
import org.springframework.beans.factory.annotation.Autowired;
import org.springframework.context.ApplicationContext;
import org.springframework.stereotype.Service;
import org.springframework.transaction.annotation.Transactional;

@Service
public class SynchronousCommandProcessingService implements CommandProcessingService {

    private PlatformSecurityContext context;
    private final ApplicationContext applicationContext;
    private final ToApiJsonSerializer<Map<String, Object>> toApiJsonSerializer;
    private final ToApiJsonSerializer<CommandProcessingResult> toApiResultJsonSerializer;
    private CommandSourceRepository commandSourceRepository;
    private final ConfigurationDomainService configurationDomainService;
    private final CommandHandlerProvider commandHandlerProvider;

    @Autowired
    public SynchronousCommandProcessingService(final PlatformSecurityContext context, final ApplicationContext applicationContext,
            final ToApiJsonSerializer<Map<String, Object>> toApiJsonSerializer,
            final ToApiJsonSerializer<CommandProcessingResult> toApiResultJsonSerializer,
            final CommandSourceRepository commandSourceRepository, final ConfigurationDomainService configurationDomainService,
            final CommandHandlerProvider commandHandlerProvider) {
        this.context = context;
        this.context = context;
        this.applicationContext = applicationContext;
        this.toApiJsonSerializer = toApiJsonSerializer;
        this.toApiResultJsonSerializer = toApiResultJsonSerializer;
        this.commandSourceRepository = commandSourceRepository;
        this.commandSourceRepository = commandSourceRepository;
        this.configurationDomainService = configurationDomainService;
        this.commandHandlerProvider = commandHandlerProvider;
    }

    @Transactional
    @Override
    public CommandProcessingResult processAndLogCommand(final CommandWrapper wrapper, final JsonCommand command,
            final boolean isApprovedByChecker) {

        final boolean rollbackTransaction = this.configurationDomainService.isMakerCheckerEnabledForTask(wrapper.taskPermissionName());

        final NewCommandSourceHandler handler = findCommandHandler(wrapper);

        final CommandProcessingResult result = handler.processCommand(command);

        final AppUser maker = this.context.authenticatedUser(wrapper);

        CommandSource commandSourceResult = null;
        if (command.commandId() != null) {
            commandSourceResult = this.commandSourceRepository.findOne(command.commandId());
            commandSourceResult.markAsChecked(maker, DateTime.now());
        } else {
            commandSourceResult = CommandSource.fullEntryFrom(wrapper, command, maker);
        }
        commandSourceResult.updateResourceId(result.resourceId());
        commandSourceResult.updateForAudit(result.getOfficeId(), result.getGroupId(), result.getClientId(), result.getLoanId(),
                result.getSavingsId(), result.getProductId(), result.getTransactionId());

        String changesOnlyJson = null;
        if (result.hasChanges()) {
            changesOnlyJson = this.toApiJsonSerializer.serializeResult(result.getChanges());
            commandSourceResult.updateJsonTo(changesOnlyJson);
        }

        if (!result.hasChanges() && wrapper.isUpdateOperation() && !wrapper.isUpdateDatatable()) {
            commandSourceResult.updateJsonTo(null);
        }

        if (commandSourceResult.hasJson()) {
            this.commandSourceRepository.save(commandSourceResult);
        }

        if ((rollbackTransaction || result.isRollbackTransaction()) && !isApprovedByChecker) {
            /*
             * JournalEntry will generate a new transactionId every time.
             * Updating the transactionId with old transactionId, because as
             * there are no entries are created with new transactionId, will
             * throw an error when checker approves the transaction
             */
            commandSourceResult.updateTransaction(command.getTransactionId());
            /*
             * Update CommandSource json data with JsonCommand json data, line
             * 77 and 81 may update the json data
             */
            commandSourceResult.updateJsonTo(command.json());
            throw new RollbackTransactionAsCommandIsNotApprovedByCheckerException(commandSourceResult);
        }
        result.setRollbackTransaction(null);

        publishEvent(wrapper.entityName(), wrapper.actionName(), result);

        return result;
    }

    @Transactional
    @Override
    public CommandProcessingResult logCommand(CommandSource commandSourceResult) {

        commandSourceResult.markAsAwaitingApproval();
        commandSourceResult = this.commandSourceRepository.save(commandSourceResult);

        return new CommandProcessingResultBuilder().withCommandId(commandSourceResult.getId())
                .withEntityId(commandSourceResult.getResourceId()).build();
    }

    private NewCommandSourceHandler findCommandHandler(final CommandWrapper wrapper) {
        NewCommandSourceHandler handler = null;

        if (wrapper.isDatatableResource()) {
            if (wrapper.isCreateDatatable()) {
                handler = this.applicationContext.getBean("createDatatableCommandHandler", NewCommandSourceHandler.class);
            } else if (wrapper.isDeleteDatatable()) {
                handler = this.applicationContext.getBean("deleteDatatableCommandHandler", NewCommandSourceHandler.class);
            } else if (wrapper.isUpdateDatatable()) {
                handler = this.applicationContext.getBean("updateDatatableCommandHandler", NewCommandSourceHandler.class);
            } else if (wrapper.isCreate()) {
                handler = this.applicationContext.getBean("createDatatableEntryCommandHandler", NewCommandSourceHandler.class);
            } else if (wrapper.isUpdateMultiple()) {
                handler = this.applicationContext.getBean("updateOneToManyDatatableEntryCommandHandler", NewCommandSourceHandler.class);
            } else if (wrapper.isUpdateOneToOne()) {
                handler = this.applicationContext.getBean("updateOneToOneDatatableEntryCommandHandler", NewCommandSourceHandler.class);
            } else if (wrapper.isDeleteMultiple()) {
                handler = this.applicationContext.getBean("deleteOneToManyDatatableEntryCommandHandler", NewCommandSourceHandler.class);
            } else if (wrapper.isDeleteOneToOne()) {
                handler = this.applicationContext.getBean("deleteOneToOneDatatableEntryCommandHandler", NewCommandSourceHandler.class);
            } else if (wrapper.isRegisterDatatable()) {
                handler = this.applicationContext.getBean("registerDatatableCommandHandler", NewCommandSourceHandler.class);
            } else {
                throw new UnsupportedCommandException(wrapper.commandName());
            }
        } else if (wrapper.isNoteResource()) {
            if (wrapper.isCreate()) {
                handler = this.applicationContext.getBean("createNoteCommandHandler", NewCommandSourceHandler.class);
            } else if (wrapper.isUpdate()) {
                handler = this.applicationContext.getBean("updateNoteCommandHandler", NewCommandSourceHandler.class);
            } else if (wrapper.isDelete()) {
                handler = this.applicationContext.getBean("deleteNoteCommandHandler", NewCommandSourceHandler.class);
            } else {
                throw new UnsupportedCommandException(wrapper.commandName());
            }
        } else if (wrapper.isSurveyResource()) {
            if (wrapper.isRegisterSurvey()) {
                handler = this.applicationContext.getBean("registerSurveyCommandHandler", NewCommandSourceHandler.class);
            } else if (wrapper.isFullFilSurvey()) {
                handler = this.applicationContext.getBean("fullFilSurveyCommandHandler", NewCommandSourceHandler.class);
            } else {
                throw new UnsupportedCommandException(wrapper.commandName());
            }
<<<<<<< HEAD
        }  else if (wrapper.isLoanDisburseDetailResource()) {
            if (wrapper.isUpdateDisbursementDate()) {
                handler = this.applicationContext.getBean("updateLoanDisbuseDateCommandHandler", NewCommandSourceHandler.class);
            } else if (wrapper.addAndDeleteDisbursementDetails()) {
                handler = this.applicationContext.getBean("addAndDeleteLoanDisburseDetailsCommandHandler", NewCommandSourceHandler.class);
            } else {
                throw new UnsupportedCommandException(wrapper.commandName());
            }
        }
        else {
=======
        } else if (wrapper.isJournalEntryResource()) {
            if (wrapper.isCreate()) {
                handler = this.applicationContext.getBean("createJournalEntryCommandHandler", NewCommandSourceHandler.class);
            } else if (wrapper.isReverse()) {
                handler = this.applicationContext.getBean("reverseJournalEntryCommandHandler", NewCommandSourceHandler.class);
            }
        } else {
>>>>>>> 99475630

            handler = this.commandHandlerProvider.getHandler(wrapper.entityName(), wrapper.actionName());
        }

        return handler;
    }

    @Override
    public boolean validateCommand(final CommandWrapper commandWrapper, final AppUser user) {
        boolean rollbackTransaction = this.configurationDomainService.isMakerCheckerEnabledForTask(commandWrapper.taskPermissionName());
        user.validateHasPermissionTo(commandWrapper.getTaskPermissionName());
        return rollbackTransaction;
    }

    private void publishEvent(final String entityName, final String actionName, final CommandProcessingResult result) {

        final String authToken = ThreadLocalContextUtil.getAuthToken();
        final String tenantIdentifier = ThreadLocalContextUtil.getTenant().getTenantIdentifier();
        final AppUser appUser = this.context.authenticatedUser();

        final HookEventSource hookEventSource = new HookEventSource(entityName, actionName);

        final String serializedResult = this.toApiResultJsonSerializer.serialize(result);

        final HookEvent applicationEvent = new HookEvent(hookEventSource, serializedResult, tenantIdentifier, appUser, authToken);

        applicationContext.publishEvent(applicationEvent);
    }
}<|MERGE_RESOLUTION|>--- conflicted
+++ resolved
@@ -172,8 +172,7 @@
             } else {
                 throw new UnsupportedCommandException(wrapper.commandName());
             }
-<<<<<<< HEAD
-        }  else if (wrapper.isLoanDisburseDetailResource()) {
+        } else if (wrapper.isLoanDisburseDetailResource()) {
             if (wrapper.isUpdateDisbursementDate()) {
                 handler = this.applicationContext.getBean("updateLoanDisbuseDateCommandHandler", NewCommandSourceHandler.class);
             } else if (wrapper.addAndDeleteDisbursementDetails()) {
@@ -181,9 +180,6 @@
             } else {
                 throw new UnsupportedCommandException(wrapper.commandName());
             }
-        }
-        else {
-=======
         } else if (wrapper.isJournalEntryResource()) {
             if (wrapper.isCreate()) {
                 handler = this.applicationContext.getBean("createJournalEntryCommandHandler", NewCommandSourceHandler.class);
@@ -191,8 +187,6 @@
                 handler = this.applicationContext.getBean("reverseJournalEntryCommandHandler", NewCommandSourceHandler.class);
             }
         } else {
->>>>>>> 99475630
-
             handler = this.commandHandlerProvider.getHandler(wrapper.entityName(), wrapper.actionName());
         }
 
