--- conflicted
+++ resolved
@@ -199,8 +199,8 @@
         }
 
         /*
-         * If it is JLG loan/Group Loan synched with a meeting, then make sure first
-         * repayment falls on meeting date
+         * If it is JLG loan/Group Loan synched with a meeting, then make sure
+         * first repayment falls on meeting date
          */
         if ((loanType.isJLGAccount() || loanType.isGroupAccount()) && calendar != null) {
             validateRepaymentsStartDateWithMeetingDates(calculatedRepaymentsStartingFromDate, calendar);
@@ -249,12 +249,9 @@
         final DaysInYearType daysInYearType = loanProduct.fetchDaysInYearType();
 
         final boolean isInterestRecalculationEnabled = loanProduct.isInterestRecalculationEnabled();
-        
-<<<<<<< HEAD
+
         final BigDecimal principalThresholdForLastInstalment = loanProduct.getPrincipalThresholdForLastInstalment();
-=======
         final Integer instalmentAmountInMultiplesOf = loanProduct.getInstalmentAmountInMultiplesOf();
->>>>>>> 0182be4c
 
         return LoanApplicationTerms.assembleFrom(applicationCurrency, loanTermFrequency, loanTermPeriodFrequencyType, numberOfRepayments,
                 repaymentEvery, repaymentPeriodFrequencyType, nthDay, weekDayType, amortizationMethod, interestMethod,
@@ -262,11 +259,8 @@
                 principalMoney, expectedDisbursementDate, repaymentsStartingFromDate, calculatedRepaymentsStartingFromDate,
                 graceOnPrincipalPayment, graceOnInterestPayment, graceOnInterestCharged, interestChargedFromDate, inArrearsToleranceMoney,
                 loanProduct.isMultiDisburseLoan(), emiAmount, disbursementDatas, maxOutstandingBalance, loanVariationTermsData,
-<<<<<<< HEAD
-                graceOnArrearsAgeing, daysInMonthType, daysInYearType, isInterestRecalculationEnabled, principalThresholdForLastInstalment);
-=======
-                graceOnArrearsAgeing, daysInMonthType, daysInYearType, isInterestRecalculationEnabled, instalmentAmountInMultiplesOf);
->>>>>>> 0182be4c
+                graceOnArrearsAgeing, daysInMonthType, daysInYearType, isInterestRecalculationEnabled, principalThresholdForLastInstalment,
+                instalmentAmountInMultiplesOf);
     }
 
     private List<DisbursementData> fetchDisbursementData(final JsonObject command) {
@@ -452,7 +446,7 @@
         final LocalDate dateBasedOnMinimumDaysBetweenDisbursalAndFirstRepayment = expectedDisbursementDate
                 .plusDays(minimumDaysBetweenDisbursalAndFirstRepayment);
 
-        if ((loanType.isJLGAccount()|| loanType.isGroupAccount()) && calendar != null) {
+        if ((loanType.isJLGAccount() || loanType.isGroupAccount()) && calendar != null) {
 
             final LocalDate refernceDateForCalculatingFirstRepaymentDate = expectedDisbursementDate;
             derivedFirstRepayment = deriveFirstRepaymentDateForJLGLoans(repaymentEvery, expectedDisbursementDate,
