--- conflicted
+++ resolved
@@ -18,9 +18,8 @@
  */
 package org.apache.fineract.spm.api;
 
-<<<<<<< HEAD
 import io.swagger.annotations.*;
-=======
+
 import java.util.ArrayList;
 import java.util.HashMap;
 import java.util.List;
@@ -35,7 +34,6 @@
 import javax.ws.rs.Produces;
 import javax.ws.rs.core.MediaType;
 
->>>>>>> d6accae3
 import org.apache.fineract.infrastructure.security.service.PlatformSecurityContext;
 import org.apache.fineract.spm.data.SurveyData;
 import org.apache.fineract.spm.domain.Survey;
@@ -98,13 +96,9 @@
     @Consumes({ MediaType.APPLICATION_JSON })
     @Produces({ MediaType.APPLICATION_JSON })
     @Transactional
-<<<<<<< HEAD
     @ApiOperation(value = "Create a Survey", notes = "Adds a new survey to collect client related data.\n" + "\n" + "Mandatory Fields\n" + "\n" + "countryCode, key, name, questions, responses, sequenceNo, text, value")
     @ApiResponses({@ApiResponse(code = 200, message = "OK")})
-    public void createSurvey(@ApiParam(value = "Create survey") final SurveyData surveyData) {
-=======
-    public String createSurvey(final SurveyData surveyData) {
->>>>>>> d6accae3
+    public String createSurvey(@ApiParam(value = "Create survey") final SurveyData surveyData) {
         this.securityContext.authenticatedUser();
         final Survey survey = SurveyMapper.map(surveyData, new Survey());
         this.spmService.createSurvey(survey);
