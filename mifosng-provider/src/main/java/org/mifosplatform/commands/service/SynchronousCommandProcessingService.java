/**
 * This Source Code Form is subject to the terms of the Mozilla Public
 * License, v. 2.0. If a copy of the MPL was not distributed with this file,
 * You can obtain one at http://mozilla.org/MPL/2.0/.
 */
package org.mifosplatform.commands.service;

import java.util.Map;

import org.joda.time.DateTime;
import org.mifosplatform.commands.domain.CommandSource;
import org.mifosplatform.commands.domain.CommandSourceRepository;
import org.mifosplatform.commands.domain.CommandWrapper;
import org.mifosplatform.commands.exception.RollbackTransactionAsCommandIsNotApprovedByCheckerException;
import org.mifosplatform.commands.exception.UnsupportedCommandException;
import org.mifosplatform.commands.handler.NewCommandSourceHandler;
import org.mifosplatform.infrastructure.configuration.domain.ConfigurationDomainService;
import org.mifosplatform.infrastructure.core.api.JsonCommand;
import org.mifosplatform.infrastructure.core.data.CommandProcessingResult;
import org.mifosplatform.infrastructure.core.data.CommandProcessingResultBuilder;
import org.mifosplatform.infrastructure.core.serialization.ToApiJsonSerializer;
import org.mifosplatform.infrastructure.core.service.ThreadLocalContextUtil;
import org.mifosplatform.infrastructure.hooks.event.HookEvent;
import org.mifosplatform.infrastructure.hooks.event.HookEventSource;
import org.mifosplatform.infrastructure.security.service.PlatformSecurityContext;
import org.mifosplatform.useradministration.domain.AppUser;
import org.springframework.beans.factory.annotation.Autowired;
import org.springframework.context.ApplicationContext;
import org.springframework.stereotype.Service;
import org.springframework.transaction.annotation.Transactional;

@Service
public class SynchronousCommandProcessingService implements CommandProcessingService {

    private PlatformSecurityContext context;
    private final ApplicationContext applicationContext;
    private final ToApiJsonSerializer<Map<String, Object>> toApiJsonSerializer;
    private final ToApiJsonSerializer<CommandProcessingResult> toApiResultJsonSerializer;
    private CommandSourceRepository commandSourceRepository;
    private final ConfigurationDomainService configurationDomainService;

    @Autowired
    public SynchronousCommandProcessingService(final PlatformSecurityContext context, final ApplicationContext applicationContext,
            final ToApiJsonSerializer<Map<String, Object>> toApiJsonSerializer,
            final ToApiJsonSerializer<CommandProcessingResult> toApiResultJsonSerializer,
            final CommandSourceRepository commandSourceRepository, final ConfigurationDomainService configurationDomainService) {
        this.context = context;
        this.context = context;
        this.applicationContext = applicationContext;
        this.toApiJsonSerializer = toApiJsonSerializer;
        this.toApiResultJsonSerializer = toApiResultJsonSerializer;
        this.commandSourceRepository = commandSourceRepository;
        this.commandSourceRepository = commandSourceRepository;
        this.configurationDomainService = configurationDomainService;
    }

    @Transactional
    @Override
    public CommandProcessingResult processAndLogCommand(final CommandWrapper wrapper, final JsonCommand command,
            final boolean isApprovedByChecker) {

        final boolean rollbackTransaction = this.configurationDomainService.isMakerCheckerEnabledForTask(wrapper.taskPermissionName());

        final NewCommandSourceHandler handler = findCommandHandler(wrapper);
        final CommandProcessingResult result = handler.processCommand(command);

        final AppUser maker = this.context.authenticatedUser(wrapper);

        CommandSource commandSourceResult = null;
        if (command.commandId() != null) {
            commandSourceResult = this.commandSourceRepository.findOne(command.commandId());
            commandSourceResult.markAsChecked(maker, DateTime.now());
        } else {
            commandSourceResult = CommandSource.fullEntryFrom(wrapper, command, maker);
        }
        commandSourceResult.updateResourceId(result.resourceId());
        commandSourceResult.updateForAudit(result.getOfficeId(), result.getGroupId(), result.getClientId(), result.getLoanId(),
                result.getSavingsId(), result.getProductId(), result.getTransactionId());

        String changesOnlyJson = null;
        if (result.hasChanges()) {
            changesOnlyJson = this.toApiJsonSerializer.serializeResult(result.getChanges());
            commandSourceResult.updateJsonTo(changesOnlyJson);
        }

        if (!result.hasChanges() && wrapper.isUpdateOperation() && !wrapper.isUpdateDatatable()) {
            commandSourceResult.updateJsonTo(null);
        }

        if (commandSourceResult.hasJson()) {
            this.commandSourceRepository.save(commandSourceResult);
        }

        if ((rollbackTransaction || result.isRollbackTransaction()) && !isApprovedByChecker) {
            /*
             * JournalEntry will generate a new transactionId every time.
             * Updating the transactionId with old transactionId, because as
             * there are no entries are created with new transactionId, will
             * throw an error when checker approves the transaction
             */
            commandSourceResult.updateTransaction(command.getTransactionId());
            /*
             * Update CommandSource json data with JsonCommand json data, line
             * 77 and 81 may update the json data
             */
            commandSourceResult.updateJsonTo(command.json());
            throw new RollbackTransactionAsCommandIsNotApprovedByCheckerException(commandSourceResult);
        }
        result.setRollbackTransaction(null);

        publishEvent(wrapper.entityName(), wrapper.actionName(), result);

        return result;
    }

    @Transactional
    @Override
    public CommandProcessingResult logCommand(CommandSource commandSourceResult) {

        commandSourceResult.markAsAwaitingApproval();
        commandSourceResult = this.commandSourceRepository.save(commandSourceResult);

        return new CommandProcessingResultBuilder().withCommandId(commandSourceResult.getId())
                .withEntityId(commandSourceResult.getResourceId()).build();
    }

    private NewCommandSourceHandler findCommandHandler(final CommandWrapper wrapper) {
        NewCommandSourceHandler handler = null;

        if (wrapper.isAccountTransferResource()) {
            if (wrapper.isCreate()) {
                handler = this.applicationContext.getBean("createAccountTransferCommandHandler", NewCommandSourceHandler.class);
            }
            else if (wrapper.isRefundByTransfer()) {
                handler = this.applicationContext.getBean("refundByTransferCommandHandler", NewCommandSourceHandler.class);
            }
            else {
                throw new UnsupportedCommandException(wrapper.commandName());
            }
        } else if (wrapper.isConfigurationResource()) {
            handler = this.applicationContext.getBean("updateGlobalConfigurationCommandHandler", NewCommandSourceHandler.class);
        } else if (wrapper.isDatatableResource()) {
            if (wrapper.isCreateDatatable()) {
                handler = this.applicationContext.getBean("createDatatableCommandHandler", NewCommandSourceHandler.class);
            } else if (wrapper.isDeleteDatatable()) {
                handler = this.applicationContext.getBean("deleteDatatableCommandHandler", NewCommandSourceHandler.class);
            } else if (wrapper.isUpdateDatatable()) {
                handler = this.applicationContext.getBean("updateDatatableCommandHandler", NewCommandSourceHandler.class);
            } else if (wrapper.isCreate()) {
                handler = this.applicationContext.getBean("createDatatableEntryCommandHandler", NewCommandSourceHandler.class);
            } else if (wrapper.isUpdateMultiple()) {
                handler = this.applicationContext.getBean("updateOneToManyDatatableEntryCommandHandler", NewCommandSourceHandler.class);
            } else if (wrapper.isUpdateOneToOne()) {
                handler = this.applicationContext.getBean("updateOneToOneDatatableEntryCommandHandler", NewCommandSourceHandler.class);
            } else if (wrapper.isDeleteMultiple()) {
                handler = this.applicationContext.getBean("deleteOneToManyDatatableEntryCommandHandler", NewCommandSourceHandler.class);
            } else if (wrapper.isDeleteOneToOne()) {
                handler = this.applicationContext.getBean("deleteOneToOneDatatableEntryCommandHandler", NewCommandSourceHandler.class);
            } else if (wrapper.isRegisterDatatable()) {
                handler = this.applicationContext.getBean("registerDatatableCommandHandler", NewCommandSourceHandler.class);
            } else {
                throw new UnsupportedCommandException(wrapper.commandName());
            }
        } else if (wrapper.isNoteResource()) {
            if (wrapper.isCreate()) {
                handler = this.applicationContext.getBean("createNoteCommandHandler", NewCommandSourceHandler.class);
            } else if (wrapper.isUpdate()) {
                handler = this.applicationContext.getBean("updateNoteCommandHandler", NewCommandSourceHandler.class);
            } else if (wrapper.isDelete()) {
                handler = this.applicationContext.getBean("deleteNoteCommandHandler", NewCommandSourceHandler.class);
            } else {
                throw new UnsupportedCommandException(wrapper.commandName());
            }
        } else if (wrapper.isClientIdentifierResource()) {
            if (wrapper.isCreate()) {
                handler = this.applicationContext.getBean("createClientIdentifierCommandHandler", NewCommandSourceHandler.class);
            } else if (wrapper.isUpdate()) {
                handler = this.applicationContext.getBean("updateClientIdentifierCommandHandler", NewCommandSourceHandler.class);
            } else if (wrapper.isDelete()) {
                handler = this.applicationContext.getBean("deleteClientIdentifierCommandHandler", NewCommandSourceHandler.class);
            } else {
                throw new UnsupportedCommandException(wrapper.commandName());
            }
        } else if (wrapper.isClientResource() && !wrapper.isClientNoteResource() && !wrapper.isClientIdentifierResource()) {
            if (wrapper.isCreate()) {
                handler = this.applicationContext.getBean("createClientCommandHandler", NewCommandSourceHandler.class);
            } else if (wrapper.isUpdate()) {
                handler = this.applicationContext.getBean("updateClientCommandHandler", NewCommandSourceHandler.class);
            } else if (wrapper.isDelete()) {
                handler = this.applicationContext.getBean("deleteClientCommandHandler", NewCommandSourceHandler.class);
            } else if (wrapper.isClientActivation()) {
                handler = this.applicationContext.getBean("activateClientCommandHandler", NewCommandSourceHandler.class);
            } else if (wrapper.isClientUnassignStaff()) {
                handler = this.applicationContext.getBean("unassignClientStaffCommandHandler", NewCommandSourceHandler.class);
            } else if (wrapper.isClientAssignStaff()) {
                handler = this.applicationContext.getBean("assignClientStaffCommandHandler", NewCommandSourceHandler.class);
            } else if (wrapper.isClientClose()) {
                handler = this.applicationContext.getBean("closeClientCommandHandler", NewCommandSourceHandler.class);
            } else if (wrapper.isProposeClientTransfer()) {
                handler = this.applicationContext.getBean("proposeClientTransferCommandHandler", NewCommandSourceHandler.class);
            } else if (wrapper.isProposeAndAcceptClientTransfer()) {
                handler = this.applicationContext.getBean("proposeAndAcceptClientTransferCommandHandler", NewCommandSourceHandler.class);
            } else if (wrapper.isWithdrawClientTransfer()) {
                handler = this.applicationContext.getBean("withdrawClientTransferCommandHandler", NewCommandSourceHandler.class);
            } else if (wrapper.isAcceptClientTransfer()) {
                handler = this.applicationContext.getBean("acceptClientTransferCommandHandler", NewCommandSourceHandler.class);
            } else if (wrapper.isRejectClientTransfer()) {
                handler = this.applicationContext.getBean("rejectClientTransferCommandHandler", NewCommandSourceHandler.class);
            } else if (wrapper.isUpdateClientSavingsAccount()) {
                handler = this.applicationContext.getBean("updateClientSavingsAccountCommandHandler", NewCommandSourceHandler.class);
            } else if (wrapper.isReject()) {
                handler = this.applicationContext.getBean("rejectClientCommandHandler", NewCommandSourceHandler.class);
            } else if (wrapper.isWithdrawn()) {
                handler = this.applicationContext.getBean("withdrawClientCommandHandler", NewCommandSourceHandler.class);
            } else if (wrapper.isReactivated()) {
                handler = this.applicationContext.getBean("reActivateClientCommandHandler", NewCommandSourceHandler.class);
            } else {
                throw new UnsupportedCommandException(wrapper.commandName());
            }
            // end of client
        } else if (wrapper.isUpdateRolePermissions()) {
            handler = this.applicationContext.getBean("updateRolePermissionsCommandHandler", NewCommandSourceHandler.class);
        } else if (wrapper.isPermissionResource()) {
            handler = this.applicationContext.getBean("updateMakerCheckerPermissionsCommandHandler", NewCommandSourceHandler.class);
        } else if (wrapper.isRoleResource()) {

            if (wrapper.isCreate()) {
                handler = this.applicationContext.getBean("createRoleCommandHandler", NewCommandSourceHandler.class);
            } else if (wrapper.isUpdate()) {
                handler = this.applicationContext.getBean("updateRoleCommandHandler", NewCommandSourceHandler.class);
            } else {
                throw new UnsupportedCommandException(wrapper.commandName());
            }

        } else if (wrapper.isUserResource()) {
            if (wrapper.isCreate()) {
                handler = this.applicationContext.getBean("createUserCommandHandler", NewCommandSourceHandler.class);
            } else if (wrapper.isUpdate()) {
                handler = this.applicationContext.getBean("updateUserCommandHandler", NewCommandSourceHandler.class);
            } else if (wrapper.isDelete()) {
                handler = this.applicationContext.getBean("deleteUserCommandHandler", NewCommandSourceHandler.class);
            } else {
                throw new UnsupportedCommandException(wrapper.commandName());
            }
        } else if (wrapper.isHookResource()) {
            if (wrapper.isCreate()) {
                handler = this.applicationContext.getBean("createHookCommandHandler", NewCommandSourceHandler.class);
            } else if (wrapper.isUpdate()) {
                handler = this.applicationContext.getBean("updateHookCommandHandler", NewCommandSourceHandler.class);
            } else if (wrapper.isDelete()) {
                handler = this.applicationContext.getBean("deleteHookCommandHandler", NewCommandSourceHandler.class);
            } else {
                throw new UnsupportedCommandException(wrapper.commandName());
            }
        } else if (wrapper.isStaffResource()) {
            if (wrapper.isCreate()) {
                handler = this.applicationContext.getBean("createStaffCommandHandler", NewCommandSourceHandler.class);
            } else if (wrapper.isUpdate()) {
                handler = this.applicationContext.getBean("updateStaffCommandHandler", NewCommandSourceHandler.class);
            } else {
                throw new UnsupportedCommandException(wrapper.commandName());
            }
        } else if (wrapper.isGuarantorResource()) {
            if (wrapper.isCreate()) {
                handler = this.applicationContext.getBean("createGuarantorCommandHandler", NewCommandSourceHandler.class);
            } else if (wrapper.isUpdate()) {
                handler = this.applicationContext.getBean("updateGuarantorCommandHandler", NewCommandSourceHandler.class);
            } else if (wrapper.isDelete()) {
                handler = this.applicationContext.getBean("deleteGuarantorCommandHandler", NewCommandSourceHandler.class);
            } else {
                throw new UnsupportedCommandException(wrapper.commandName());
            }
        } else if (wrapper.isCollateralResource()) {
            if (wrapper.isCreate()) {
                handler = this.applicationContext.getBean("createCollateralCommandHandler", NewCommandSourceHandler.class);
            } else if (wrapper.isUpdate()) {
                handler = this.applicationContext.getBean("updateCollateralCommandHandler", NewCommandSourceHandler.class);
            } else if (wrapper.isDelete()) {
                handler = this.applicationContext.getBean("deleteCollateralCommandHandler", NewCommandSourceHandler.class);
            } else {
                throw new UnsupportedCommandException(wrapper.commandName());
            }
        } else if (wrapper.isCodeResource()) {
            if (wrapper.isCreate()) {
                handler = this.applicationContext.getBean("createCodeCommandHandler", NewCommandSourceHandler.class);
            } else if (wrapper.isUpdate()) {
                handler = this.applicationContext.getBean("updateCodeCommandHandler", NewCommandSourceHandler.class);
            } else if (wrapper.isDelete()) {
                handler = this.applicationContext.getBean("deleteCodeCommandHandler", NewCommandSourceHandler.class);
            } else {
                throw new UnsupportedCommandException(wrapper.commandName());
            }
        } else if (wrapper.isCodeValueResource()) {
            if (wrapper.isCreate()) {
                handler = this.applicationContext.getBean("createCodeValueCommandHandler", NewCommandSourceHandler.class);
            } else if (wrapper.isUpdate()) {
                handler = this.applicationContext.getBean("updateCodeValueCommandHandler", NewCommandSourceHandler.class);
            } else if (wrapper.isDelete()) {
                handler = this.applicationContext.getBean("deleteCodeValueCommandHandler", NewCommandSourceHandler.class);
            } else {
                throw new UnsupportedCommandException(wrapper.commandName());
            }
        } else if (wrapper.isSmsResource()) {
            if (wrapper.isCreate()) {
                handler = this.applicationContext.getBean("createSmsCommandHandler", NewCommandSourceHandler.class);
            } else if (wrapper.isUpdate()) {
                handler = this.applicationContext.getBean("updateSmsCommandHandler", NewCommandSourceHandler.class);
            } else if (wrapper.isDelete()) {
                handler = this.applicationContext.getBean("deleteSmsCommandHandler", NewCommandSourceHandler.class);
            } else {
                throw new UnsupportedCommandException(wrapper.commandName());
            }
        } else if (wrapper.isCurrencyResource()) {
            handler = this.applicationContext.getBean("updateCurrencyCommandHandler", NewCommandSourceHandler.class);
        } else if (wrapper.isFundResource()) {
            if (wrapper.isCreate()) {
                handler = this.applicationContext.getBean("createFundCommandHandler", NewCommandSourceHandler.class);
            } else if (wrapper.isUpdate()) {
                handler = this.applicationContext.getBean("updateFundCommandHandler", NewCommandSourceHandler.class);
            } else {
                throw new UnsupportedCommandException(wrapper.commandName());
            }
        } else if (wrapper.isOfficeResource()) {
            if (wrapper.isCreate()) {
                handler = this.applicationContext.getBean("createOfficeCommandHandler", NewCommandSourceHandler.class);
            } else if (wrapper.isUpdate()) {
                handler = this.applicationContext.getBean("updateOfficeCommandHandler", NewCommandSourceHandler.class);
            } else {
                throw new UnsupportedCommandException(wrapper.commandName());
            }
        } else if (wrapper.isOfficeTransactionResource()) {
            if (wrapper.isCreate()) {
                handler = this.applicationContext.getBean("createOfficeTransactionCommandHandler", NewCommandSourceHandler.class);
            } else if (wrapper.isDelete()) {
                handler = this.applicationContext.getBean("deleteOfficeTransactionCommandHandler", NewCommandSourceHandler.class);
            } else {
                throw new UnsupportedCommandException(wrapper.commandName());
            }
        } else if (wrapper.isChargeDefinitionResource()) {
            if (wrapper.isCreate()) {
                handler = this.applicationContext.getBean("createChargeDefinitionCommandHandler", NewCommandSourceHandler.class);
            } else if (wrapper.isUpdate()) {
                handler = this.applicationContext.getBean("updateChargeDefinitionCommandHandler", NewCommandSourceHandler.class);
            } else if (wrapper.isDelete()) {
                handler = this.applicationContext.getBean("deleteChargeDefinitionCommandHandler", NewCommandSourceHandler.class);
            } else {
                throw new UnsupportedCommandException(wrapper.commandName());
            }
        } else if (wrapper.isLoanProductResource()) {
            if (wrapper.isCreate()) {
                handler = this.applicationContext.getBean("createLoanProductCommandHandler", NewCommandSourceHandler.class);
            } else if (wrapper.isUpdate()) {
                handler = this.applicationContext.getBean("updateLoanProductCommandHandler", NewCommandSourceHandler.class);
            } else {
                throw new UnsupportedCommandException(wrapper.commandName());
            }
        } else if (wrapper.isLoanResource()) {
            if (wrapper.isApproveLoanApplication()) {
                handler = this.applicationContext.getBean("loanApplicationApprovalCommandHandler", NewCommandSourceHandler.class);
            } else if (wrapper.isUndoApprovalOfLoanApplication()) {
                handler = this.applicationContext.getBean("loanApplicationApprovalUndoCommandHandler", NewCommandSourceHandler.class);
            } else if (wrapper.isApplicantWithdrawalFromLoanApplication()) {
                handler = this.applicationContext.getBean("loanApplicationWithdrawnByApplicantCommandHandler",
                        NewCommandSourceHandler.class);
            } else if (wrapper.isRejectionOfLoanApplication()) {
                handler = this.applicationContext.getBean("loanApplicationRejectedCommandHandler", NewCommandSourceHandler.class);
            } else if (wrapper.isDisbursementOfLoan()) {
                handler = this.applicationContext.getBean("disburseLoanCommandHandler", NewCommandSourceHandler.class);
            } else if (wrapper.isDisbursementOfLoanToSavings()) {
                handler = this.applicationContext.getBean("disburseLoanToSavingsCommandHandler", NewCommandSourceHandler.class);
            } else if (wrapper.isUndoDisbursementOfLoan()) {
                handler = this.applicationContext.getBean("undoDisbursalLoanCommandHandler", NewCommandSourceHandler.class);
            } else if (wrapper.isLoanRepayment()) {
                handler = this.applicationContext.getBean("loanRepaymentCommandHandler", NewCommandSourceHandler.class);
            } else if (wrapper.isLoanRecoveryPayment()) {
                handler = this.applicationContext.getBean("loanRecoveryPaymentCommandHandler", NewCommandSourceHandler.class);
            } else if (wrapper.isLoanRepaymentAdjustment()) {
                handler = this.applicationContext.getBean("loanRepaymentAdjustmentCommandHandler", NewCommandSourceHandler.class);
            } else if (wrapper.isWaiveInterestPortionOnLoan()) {
                handler = this.applicationContext.getBean("waiveInterestPortionOnLoanCommandHandler", NewCommandSourceHandler.class);
            } else if (wrapper.isLoanWriteOff()) {
                handler = this.applicationContext.getBean("writeOffLoanCommandHandler", NewCommandSourceHandler.class);
            } else if (wrapper.isCloseLoanAsObligationsMet()) {
                handler = this.applicationContext.getBean("closeLoanCommandHandler", NewCommandSourceHandler.class);
            } else if (wrapper.isCloseLoanAsRescheduled()) {
                handler = this.applicationContext.getBean("closeLoanAsRescheduledCommandHandler", NewCommandSourceHandler.class);
            } else if (wrapper.isUpdateLoanOfficer()) {
                handler = this.applicationContext.getBean("updateLoanOfficerCommandHandler", NewCommandSourceHandler.class);
            } else if (wrapper.isRemoveLoanOfficer()) {
                handler = this.applicationContext.getBean("removeLoanOfficerCommandHandler", NewCommandSourceHandler.class);
            } else if (wrapper.isBulkUpdateLoanOfficer()) {
                handler = this.applicationContext.getBean("bulkUpdateLoanOfficerCommandHandler", NewCommandSourceHandler.class);
            } else if (wrapper.isCreate()) {
                handler = this.applicationContext.getBean("loanApplicationSubmittalCommandHandler", NewCommandSourceHandler.class);
            } else if (wrapper.isUpdate()) {
                handler = this.applicationContext.getBean("loanApplicationModificationCommandHandler", NewCommandSourceHandler.class);
            } else if (wrapper.isDelete()) {
                handler = this.applicationContext.getBean("loanApplicationDeletionCommandHandler", NewCommandSourceHandler.class);
            } else if (wrapper.isUndoLoanWriteOff()) {
                handler = this.applicationContext.getBean("undoWriteOffLoanCommandHandler", NewCommandSourceHandler.class);
<<<<<<< HEAD
            } else if (wrapper.isGuaranteeRecovery()) {
                handler = this.applicationContext.getBean("recoverFromGuarantorCommandHandler", NewCommandSourceHandler.class);
            } else {
=======
            } 
            else if (wrapper.isLoanRefundByCash()) {
                handler = this.applicationContext.getBean("loanRefundByCashCommandHandler", NewCommandSourceHandler.class);
            }
            else if (wrapper.isUndoLoanRefund()) {
                handler = this.applicationContext.getBean("loanRefundAdjustmentCommandHandler", NewCommandSourceHandler.class);
            }
            else {
>>>>>>> ed03a307
                throw new UnsupportedCommandException(wrapper.commandName());
            }
        } else if (wrapper.isLoanChargeResource()) {
            if (wrapper.isAddLoanCharge()) {
                handler = this.applicationContext.getBean("addLoanChargeCommandHandler", NewCommandSourceHandler.class);
            } else if (wrapper.isDeleteLoanCharge()) {
                handler = this.applicationContext.getBean("deleteLoanChargeCommandHandler", NewCommandSourceHandler.class);
            } else if (wrapper.isUpdateLoanCharge()) {
                handler = this.applicationContext.getBean("updateLoanChargeCommandHandler", NewCommandSourceHandler.class);
            } else if (wrapper.isWaiveLoanCharge()) {
                handler = this.applicationContext.getBean("waiveLoanChargeCommandHandler", NewCommandSourceHandler.class);
            } else if (wrapper.isPayLoanCharge()) {
                handler = this.applicationContext.getBean("payLoanChargeCommandHandler", NewCommandSourceHandler.class);
            }
        } else if (wrapper.isLoanDisburseDetailResource()) {
            if (wrapper.isUpdateDisbursementDate()) {
                handler = this.applicationContext.getBean("updateLoanDisbuseDateCommandHandler", NewCommandSourceHandler.class);
            }
        } else if (wrapper.isGLAccountResource()) {
            if (wrapper.isCreate()) {
                handler = this.applicationContext.getBean("createGLAccountCommandHandler", NewCommandSourceHandler.class);
            } else if (wrapper.isUpdate()) {
                handler = this.applicationContext.getBean("updateGLAccountCommandHandler", NewCommandSourceHandler.class);
            } else if (wrapper.isDelete()) {
                handler = this.applicationContext.getBean("deleteGLAccountCommandHandler", NewCommandSourceHandler.class);
            } else {
                throw new UnsupportedCommandException(wrapper.commandName());
            }
        } else if (wrapper.isGLClosureResource()) {
            if (wrapper.isCreate()) {
                handler = this.applicationContext.getBean("createGLClosureCommandHandler", NewCommandSourceHandler.class);
            } else if (wrapper.isUpdate()) {
                handler = this.applicationContext.getBean("updateGLClosureCommandHandler", NewCommandSourceHandler.class);
            } else if (wrapper.isDelete()) {
                handler = this.applicationContext.getBean("deleteGLClosureCommandHandler", NewCommandSourceHandler.class);
            } else {
                throw new UnsupportedCommandException(wrapper.commandName());
            }
        } else if (wrapper.isJournalEntryResource()) {
            if (wrapper.isCreate()) {
                handler = this.applicationContext.getBean("createJournalEntryCommandHandler", NewCommandSourceHandler.class);
            } else if (wrapper.isRevertJournalEntry()) {
                handler = this.applicationContext.getBean("reverseJournalEntryCommandHandler", NewCommandSourceHandler.class);
            } else if (wrapper.isUpdateRunningbalance()) {
                handler = this.applicationContext.getBean("updateRunningBalanceCommandHandler", NewCommandSourceHandler.class);
            } else {
                throw new UnsupportedCommandException(wrapper.commandName());
            }
        } else if (wrapper.isPeriodicAccrualResource()) {
            if (wrapper.isExecute()) {
                handler = this.applicationContext.getBean("executePeriodicAccrualCommandHandler", NewCommandSourceHandler.class);
            }
        } else if (wrapper.isSavingsProductResource()) {
            if (wrapper.isCreate()) {
                handler = this.applicationContext.getBean("createSavingsProductCommandHandler", NewCommandSourceHandler.class);
            } else if (wrapper.isUpdate()) {
                handler = this.applicationContext.getBean("updateSavingsProductCommandHandler", NewCommandSourceHandler.class);
            } else if (wrapper.isDelete()) {
                handler = this.applicationContext.getBean("deleteSavingsProductCommandHandler", NewCommandSourceHandler.class);
            } else {
                throw new UnsupportedCommandException(wrapper.commandName());
            }
        } else if (wrapper.isFixedDepositProductResource()) {
            if (wrapper.isCreate()) {
                handler = this.applicationContext.getBean("createFixedDepositProductCommandHandler", NewCommandSourceHandler.class);
            } else if (wrapper.isUpdate()) {
                handler = this.applicationContext.getBean("updateFixedDepositProductCommandHandler", NewCommandSourceHandler.class);
            } else if (wrapper.isDelete()) {
                handler = this.applicationContext.getBean("deleteFixedDepositProductCommandHandler", NewCommandSourceHandler.class);
            } else {
                throw new UnsupportedCommandException(wrapper.commandName());
            }
        } else if (wrapper.isRecurringDepositProductResource()) {
            if (wrapper.isCreate()) {
                handler = this.applicationContext.getBean("createRecurringDepositProductCommandHandler", NewCommandSourceHandler.class);
            } else if (wrapper.isUpdate()) {
                handler = this.applicationContext.getBean("updateRecurringDepositProductCommandHandler", NewCommandSourceHandler.class);
            } else if (wrapper.isDelete()) {
                handler = this.applicationContext.getBean("deleteRecurringDepositProductCommandHandler", NewCommandSourceHandler.class);
            } else {
                throw new UnsupportedCommandException(wrapper.commandName());
            }
        } else if (wrapper.isSavingsAccountResource()) {
            if (wrapper.isCreate()) {
                handler = this.applicationContext
                        .getBean("savingsAccountApplicationSubmittalCommandHandler", NewCommandSourceHandler.class);
            } else if (wrapper.isUpdate()) {
                handler = this.applicationContext.getBean("savingsAccountApplicationModificationCommandHandler",
                        NewCommandSourceHandler.class);
            } else if (wrapper.isDelete()) {
                handler = this.applicationContext.getBean("savingsAccountApplicationDeletionCommandHandler", NewCommandSourceHandler.class);
            } else if (wrapper.isRejectionOfSavingsAccountApplication()) {
                handler = this.applicationContext.getBean("savingsAccountApplicationRejectedCommandHandler", NewCommandSourceHandler.class);
            } else if (wrapper.isWithdrawFromSavingsAccountApplicationByApplicant()) {
                handler = this.applicationContext.getBean("savingsAccountApplicationWithdrawnByApplicantCommandHandler",
                        NewCommandSourceHandler.class);
            } else if (wrapper.isApprovalOfSavingsAccountApplication()) {
                handler = this.applicationContext.getBean("savingsAccountApplicationApprovalCommandHandler", NewCommandSourceHandler.class);
            } else if (wrapper.isUndoApprovalOfSavingsAccountApplication()) {
                handler = this.applicationContext.getBean("savingsAccountApplicationApprovalUndoCommandHandler",
                        NewCommandSourceHandler.class);
            } else if (wrapper.isSavingsAccountDeposit()) {
                handler = this.applicationContext.getBean("depositSavingsAccountCommandHandler", NewCommandSourceHandler.class);
            } else if (wrapper.isSavingsAccountWithdrawal()) {
                handler = this.applicationContext.getBean("withdrawSavingsAccountCommandHandler", NewCommandSourceHandler.class);
            } else if (wrapper.isSavingsAccountActivation()) {
                handler = this.applicationContext.getBean("activateSavingsAccountCommandHandler", NewCommandSourceHandler.class);
            } else if (wrapper.isSavingsAccountInterestCalculation()) {
                handler = this.applicationContext.getBean("calculateInterestSavingsAccountCommandHandler", NewCommandSourceHandler.class);
            } else if (wrapper.isSavingsAccountInterestPosting()) {
                handler = this.applicationContext.getBean("postInterestSavingsAccountCommandHandler", NewCommandSourceHandler.class);
            } /*
               * else if (wrapper.isSavingsAccountApplyAnnualFee()) { handler =
               * this.applicationContext.getBean(
               * "applyAnnualFeeSavingsAccountCommandHandler",
               * NewCommandSourceHandler.class); }
               */else if (wrapper.isSavingsAccountUndoTransaction()) {
                handler = this.applicationContext.getBean("undoTransactionSavingsAccountCommandHandler", NewCommandSourceHandler.class);
            } else if (wrapper.isAdjustSavingsAccountTransaction()) {
                handler = this.applicationContext.getBean("savingsTransactionAdjustmentCommandHandler", NewCommandSourceHandler.class);
            } else if (wrapper.isSavingsAccountClose()) {
                handler = this.applicationContext.getBean("closeSavingsAccountCommandHandler", NewCommandSourceHandler.class);
            } else if (wrapper.isUpdateSavingsOfficer()) {
                handler = this.applicationContext.getBean("updateSavingsOfficerCommandHandler", NewCommandSourceHandler.class);
            } else if (wrapper.isRemoveSavingsOfficer()) {
                handler = this.applicationContext.getBean("removeSavingsOfficerCommandHandler", NewCommandSourceHandler.class);
            } else {
                throw new UnsupportedCommandException(wrapper.commandName());
            }
        } else if (wrapper.isSavingsAccountChargeResource()) {
            if (wrapper.isAddSavingsAccountCharge()) {
                handler = this.applicationContext.getBean("addSavingsAccountChargeCommandHandler", NewCommandSourceHandler.class);
            } else if (wrapper.isDeleteSavingsAccountCharge()) {
                handler = this.applicationContext.getBean("deleteSavingsAccountChargeCommandHandler", NewCommandSourceHandler.class);
            } else if (wrapper.isUpdateSavingsAccountCharge()) {
                handler = this.applicationContext.getBean("updateSavingsAccountChargeCommandHandler", NewCommandSourceHandler.class);
            } else if (wrapper.isWaiveSavingsAccountCharge()) {
                handler = this.applicationContext.getBean("waiveSavingsAccountChargeCommandHandler", NewCommandSourceHandler.class);
            } else if (wrapper.isPaySavingsAccountCharge()) {
                handler = this.applicationContext.getBean("paySavingsAccountChargeCommandHandler", NewCommandSourceHandler.class);
            } else if (wrapper.isInactivateSavingsAccountCharge()) {
                handler = this.applicationContext.getBean("inactivateSavingsAccountChargeCommandHandler", NewCommandSourceHandler.class);
            } else {
                throw new UnsupportedCommandException(wrapper.commandName());
            }
        } else if (wrapper.isFixedDepositAccountResource()) {
            if (wrapper.isCreate()) {
                handler = this.applicationContext.getBean("fixedDepositAccountApplicationSubmittalCommandHandler",
                        NewCommandSourceHandler.class);
            } else if (wrapper.isUpdate()) {
                handler = this.applicationContext.getBean("fixedDepositAccountApplicationModificationCommandHandler",
                        NewCommandSourceHandler.class);
            } else if (wrapper.isDelete()) {
                handler = this.applicationContext.getBean("fixedDepositAccountApplicationDeletionCommandHandler",
                        NewCommandSourceHandler.class);
            } else if (wrapper.isRejectionOfFixedDepositAccountApplication()) {
                handler = this.applicationContext.getBean("fixedDepositAccountApplicationRejectedCommandHandler",
                        NewCommandSourceHandler.class);
            } else if (wrapper.isWithdrawFixedDepositAccountApplicationByApplicant()) {
                handler = this.applicationContext.getBean("fixedDepositAccountApplicationWithdrawnByApplicantCommandHandler",
                        NewCommandSourceHandler.class);
            } else if (wrapper.isApprovalOfFixedDepositAccountApplication()) {
                handler = this.applicationContext.getBean("fixedDepositAccountApplicationApprovalCommandHandler",
                        NewCommandSourceHandler.class);
            } else if (wrapper.isUndoApprovalOfFixedDepositAccountApplication()) {
                handler = this.applicationContext.getBean("fixedDepositAccountApplicationApprovalUndoCommandHandler",
                        NewCommandSourceHandler.class);
            } else if (wrapper.isDeposit()) {
                handler = this.applicationContext.getBean("fixedDepositAccountDepositCommandHandler", NewCommandSourceHandler.class);
            } else if (wrapper.isWithdrawal()) {
                handler = this.applicationContext.getBean("withdrawalFixedDepositAccountCommandHandler", NewCommandSourceHandler.class);
            } else if (wrapper.isActivation()) {
                handler = this.applicationContext.getBean("activateFixedDepositAccountCommandHandler", NewCommandSourceHandler.class);
            } else if (wrapper.isInterestCalculation()) {
                handler = this.applicationContext.getBean("calculateInterestFixedDepositAccountCommandHandler",
                        NewCommandSourceHandler.class);
            } else if (wrapper.isInterestPosting()) {
                handler = this.applicationContext.getBean("postInterestFixedDepositAccountCommandHandler", NewCommandSourceHandler.class);
            } else if (wrapper.isUndoTransaction()) {
                handler = this.applicationContext
                        .getBean("undoTransactionFixedDepositAccountCommandHandler", NewCommandSourceHandler.class);
            } else if (wrapper.isAdjustTransaction()) {
                handler = this.applicationContext.getBean("fixedDepositTransactionAdjustmentCommandHandler", NewCommandSourceHandler.class);
            } else if (wrapper.isDepositAccountClose()) {
                handler = this.applicationContext.getBean("closeFixedDepositAccountCommandHandler", NewCommandSourceHandler.class);
            } else if (wrapper.isDepositAccountPrematureClose()) {
                handler = this.applicationContext.getBean("prematureCloseFixedDepositAccountCommandHandler", NewCommandSourceHandler.class);
            } else {
                throw new UnsupportedCommandException(wrapper.commandName());
            }
        } else if (wrapper.isRecurringDepositAccountResource()) {
            if (wrapper.isCreate()) {
                handler = this.applicationContext.getBean("recurringDepositAccountApplicationSubmittalCommandHandler",
                        NewCommandSourceHandler.class);
            } else if (wrapper.isUpdate()) {
                handler = this.applicationContext.getBean("recurringDepositAccountApplicationModificationCommandHandler",
                        NewCommandSourceHandler.class);
            } else if (wrapper.isDelete()) {
                handler = this.applicationContext.getBean("recurringDepositAccountApplicationDeletionCommandHandler",
                        NewCommandSourceHandler.class);
            } else if (wrapper.isRejectionOfRecurringDepositAccountApplication()) {
                handler = this.applicationContext.getBean("recurringDepositAccountApplicationRejectedCommandHandler",
                        NewCommandSourceHandler.class);
            } else if (wrapper.isWithdrawRecurringDepositAccountApplicationByApplicant()) {
                handler = this.applicationContext.getBean("recurringDepositAccountApplicationWithdrawnByApplicantCommandHandler",
                        NewCommandSourceHandler.class);
            } else if (wrapper.isApprovalOfRecurringDepositAccountApplication()) {
                handler = this.applicationContext.getBean("recurringDepositAccountApplicationApprovalCommandHandler",
                        NewCommandSourceHandler.class);
            } else if (wrapper.isUndoApprovalOfRecurringDepositAccountApplication()) {
                handler = this.applicationContext.getBean("recurringDepositAccountApplicationApprovalUndoCommandHandler",
                        NewCommandSourceHandler.class);
            } else if (wrapper.isDepositAmountUpdateForRecurringDepositAccount()) {
                handler = this.applicationContext.getBean("recurringDepositAccountUpdateDepositAmountCommandHandler",
                        NewCommandSourceHandler.class);
            } else if (wrapper.isDeposit()) {
                handler = this.applicationContext.getBean("recurringDepositAccountDepositCommandHandler", NewCommandSourceHandler.class);
            } else if (wrapper.isWithdrawal()) {
                handler = this.applicationContext.getBean("withdrawalRecurringDepositAccountCommandHandler", NewCommandSourceHandler.class);
            } else if (wrapper.isActivation()) {
                handler = this.applicationContext.getBean("activateRecurringDepositAccountCommandHandler", NewCommandSourceHandler.class);
            } else if (wrapper.isInterestCalculation()) {
                handler = this.applicationContext.getBean("calculateInterestRecurringDepositAccountCommandHandler",
                        NewCommandSourceHandler.class);
            } else if (wrapper.isInterestPosting()) {
                handler = this.applicationContext.getBean("postInterestRecurringDepositAccountCommandHandler",
                        NewCommandSourceHandler.class);
            } else if (wrapper.isUndoTransaction()) {
                handler = this.applicationContext.getBean("undoTransactionRecurringDepositAccountCommandHandler",
                        NewCommandSourceHandler.class);
            } else if (wrapper.isAdjustTransaction()) {
                handler = this.applicationContext.getBean("recurringDepositTransactionAdjustmentCommandHandler",
                        NewCommandSourceHandler.class);
            } else if (wrapper.isDepositAccountClose()) {
                handler = this.applicationContext.getBean("closeRecurringDepositAccountCommandHandler", NewCommandSourceHandler.class);
            } else if (wrapper.isDepositAccountPrematureClose()) {
                handler = this.applicationContext.getBean("prematureCloseRecurringDepositAccountCommandHandler",
                        NewCommandSourceHandler.class);
            } else {
                throw new UnsupportedCommandException(wrapper.commandName());
            }
        } else if (wrapper.isInterestRateChartResource()) {
            if (wrapper.isCreate()) {
                handler = this.applicationContext.getBean("createInterestRateChartCommandHandler", NewCommandSourceHandler.class);
            } else if (wrapper.isUpdate()) {
                handler = this.applicationContext.getBean("updateInterestRateChartCommandHandler", NewCommandSourceHandler.class);
            } else if (wrapper.isDelete()) {
                handler = this.applicationContext.getBean("deleteInterestRateChartCommandHandler", NewCommandSourceHandler.class);
            } else {
                throw new UnsupportedCommandException(wrapper.commandName());
            }
        } else if (wrapper.isInterestRateChartSlabResource()) {
            if (wrapper.isCreate()) {
                handler = this.applicationContext.getBean("createInterestRateChartSlabCommandHandler", NewCommandSourceHandler.class);
            } else if (wrapper.isUpdate()) {
                handler = this.applicationContext.getBean("updateInterestRateChartSlabCommandHandler", NewCommandSourceHandler.class);
            } else if (wrapper.isDelete()) {
                handler = this.applicationContext.getBean("deleteInterestRateChartSlabCommandHandler", NewCommandSourceHandler.class);
            } else {
                throw new UnsupportedCommandException(wrapper.commandName());
            }
        } else if (wrapper.isCalendarResource()) {
            if (wrapper.isCreate()) {
                handler = this.applicationContext.getBean("createCalendarCommandHandler", NewCommandSourceHandler.class);
            } else if (wrapper.isUpdate()) {
                handler = this.applicationContext.getBean("updateCalendarCommandHandler", NewCommandSourceHandler.class);
            } else if (wrapper.isDelete()) {
                handler = this.applicationContext.getBean("deleteCalendarCommandHandler", NewCommandSourceHandler.class);
            } else {
                throw new UnsupportedCommandException(wrapper.commandName());
            }
        } else if (wrapper.isGroupResource()) {
            if (wrapper.isCreate()) {
                handler = this.applicationContext.getBean("createGroupCommandHandler", NewCommandSourceHandler.class);
            } else if (wrapper.isUpdate()) {
                handler = this.applicationContext.getBean("updateGroupCommandHandler", NewCommandSourceHandler.class);
            } else if (wrapper.isUnassignStaff()) {
                handler = this.applicationContext.getBean("unassignGroupStaffCommandHandler", NewCommandSourceHandler.class);
            } else if (wrapper.isDelete()) {
                handler = this.applicationContext.getBean("deleteGroupCommandHandler", NewCommandSourceHandler.class);
            } else if (wrapper.isGroupActivation()) {
                handler = this.applicationContext.getBean("activateGroupCommandHandler", NewCommandSourceHandler.class);
            } else if (wrapper.isAssociateClients()) {
                handler = this.applicationContext.getBean("associateClientsToGroupCommandHandler", NewCommandSourceHandler.class);
            } else if (wrapper.isDisassociateClients()) {
                handler = this.applicationContext.getBean("disassociateClientsFromGroupCommandHandler", NewCommandSourceHandler.class);
            } else if (wrapper.isSaveGroupCollectionSheet()) {
                handler = this.applicationContext.getBean("saveGroupCollectionSheetCommandHandler", NewCommandSourceHandler.class);
            } else if (wrapper.isAssignGroupRole()) {
                handler = this.applicationContext.getBean("assignRoleCommandHandler", NewCommandSourceHandler.class);
            } else if (wrapper.isUnAssignGroupRole()) {
                handler = this.applicationContext.getBean("unassignRoleCommandHandler", NewCommandSourceHandler.class);
            } else if (wrapper.isUpdateGroupRole()) {
                handler = this.applicationContext.getBean("updateGroupRoleCommandHandler", NewCommandSourceHandler.class);
            } else if (wrapper.isAssignStaff()) {
                handler = this.applicationContext.getBean("assignGroupStaffCommandHandler", NewCommandSourceHandler.class);
            } else if (wrapper.isTransferClientsBetweenGroups()) {
                handler = this.applicationContext.getBean("transferClientsBetweenGroupsCommandHandler", NewCommandSourceHandler.class);
            } else if (wrapper.isGroupClose()) {
                handler = this.applicationContext.getBean("closeGroupCommandHandler", NewCommandSourceHandler.class);
            } else {
                throw new UnsupportedCommandException(wrapper.commandName());
            }
        } else if (wrapper.isCenterResource()) {
            if (wrapper.isCreate()) {
                handler = this.applicationContext.getBean("createCenterCommandHandler", NewCommandSourceHandler.class);
            } else if (wrapper.isUpdate()) {
                handler = this.applicationContext.getBean("updateCenterCommandHandler", NewCommandSourceHandler.class);
            } else if (wrapper.isDelete()) {
                handler = this.applicationContext.getBean("deleteCenterCommandHandler", NewCommandSourceHandler.class);
            } else if (wrapper.isCenterActivation()) {
                handler = this.applicationContext.getBean("activateCenterCommandHandler", NewCommandSourceHandler.class);
            } else if (wrapper.isSaveCenterCollectionSheet()) {
                handler = this.applicationContext.getBean("saveCenterCollectionSheetCommandHandler", NewCommandSourceHandler.class);
            } else if (wrapper.isCenterClose()) {
                handler = this.applicationContext.getBean("closeCenterCommandHandler", NewCommandSourceHandler.class);
            } else if (wrapper.isCenterDisassociateGroups()) {
                handler = this.applicationContext.getBean("disassociateGroupsFromCenterCommandHandler", NewCommandSourceHandler.class);
            } else if (wrapper.isCenterAssociateGroups()) {
                handler = this.applicationContext.getBean("associateGroupsToCenterCommandHandler", NewCommandSourceHandler.class);
            } else {
                throw new UnsupportedCommandException(wrapper.commandName());
            }
        } else if (wrapper.isCollectionSheetResource()) {
            if (wrapper.isUpdate()) {
                handler = this.applicationContext.getBean("updateCollectionSheetCommandHandler", NewCommandSourceHandler.class);
            } else {
                throw new UnsupportedCommandException(wrapper.commandName());
            }
        } else if (wrapper.isReportResource()) {
            if (wrapper.isCreate()) {
                handler = this.applicationContext.getBean("createReportCommandHandler", NewCommandSourceHandler.class);
            } else if (wrapper.isUpdate()) {
                handler = this.applicationContext.getBean("updateReportCommandHandler", NewCommandSourceHandler.class);
            } else if (wrapper.isDelete()) {
                handler = this.applicationContext.getBean("deleteReportCommandHandler", NewCommandSourceHandler.class);
            } else {
                throw new UnsupportedCommandException(wrapper.commandName());
            }
        } else if (wrapper.isAccountingRuleResource()) {
            if (wrapper.isCreate()) {
                handler = this.applicationContext.getBean("createAccountingRuleCommandHandler", NewCommandSourceHandler.class);
            } else if (wrapper.isUpdate()) {
                handler = this.applicationContext.getBean("updateAccountingRuleCommandHandler", NewCommandSourceHandler.class);
            } else if (wrapper.isDelete()) {
                handler = this.applicationContext.getBean("deleteAccountingRuleCommandHandler", NewCommandSourceHandler.class);
            } else {
                throw new UnsupportedCommandException(wrapper.commandName());
            }
        } else if (wrapper.isXBRLMappingResource()) {
            if (wrapper.isUpdate()) {
                handler = this.applicationContext.getBean("updateTaxonomyMappingCommandHandler", NewCommandSourceHandler.class);
            } else {
                throw new UnsupportedCommandException(wrapper.commandName());
            }
        } else if (wrapper.isHolidayResource()) {
            if (wrapper.isCreate()) {
                handler = this.applicationContext.getBean("createHolidayCommandHandler", NewCommandSourceHandler.class);
            } else if (wrapper.isHolidayActivation()) {
                handler = this.applicationContext.getBean("activateHolidayCommandHandler", NewCommandSourceHandler.class);
            } else if (wrapper.isUpdate()) {
                handler = this.applicationContext.getBean("updateHolidayCommandHandler", NewCommandSourceHandler.class);
            } else if (wrapper.isDelete()) {
                handler = this.applicationContext.getBean("deleteHolidayCommandHandler", NewCommandSourceHandler.class);
            } else {
                throw new UnsupportedCommandException(wrapper.commandName());
            }
        } else if (wrapper.isProductMixResource()) {
            if (wrapper.isCreate()) {
                handler = this.applicationContext.getBean("createProductMixCommandHandler", NewCommandSourceHandler.class);
            } else if (wrapper.isUpdateOperation()) {
                handler = this.applicationContext.getBean("updateProductMixCommandHandler", NewCommandSourceHandler.class);
            } else if (wrapper.isDeleteOperation()) {
                handler = this.applicationContext.getBean("deleteProductMixCommandHandler", NewCommandSourceHandler.class);
            } else {
                throw new UnsupportedCommandException(wrapper.commandName());
            }
        } else if (wrapper.isSchedulerResource()) {
            if (wrapper.isUpdate()) {
                handler = this.applicationContext.getBean("updateJobDetailCommandhandler", NewCommandSourceHandler.class);
            } else {
                throw new UnsupportedCommandException(wrapper.commandName());
            }
        } else if (wrapper.isCacheResource()) {
            if (wrapper.isUpdateOperation()) {
                handler = this.applicationContext.getBean("updateCacheCommandHandler", NewCommandSourceHandler.class);
            } else {
                throw new UnsupportedCommandException(wrapper.commandName());
            }
        } else if (wrapper.isMeetingResource()) {
            if (wrapper.isCreate()) {
                handler = this.applicationContext.getBean("createMeetingCommandHandler", NewCommandSourceHandler.class);
            } else if (wrapper.isUpdate()) {
                handler = this.applicationContext.getBean("updateMeetingCommandHandler", NewCommandSourceHandler.class);
            } else if (wrapper.isDelete()) {
                handler = this.applicationContext.getBean("deleteMeetingCommandHandler", NewCommandSourceHandler.class);
            } else if (wrapper.isSaveOrUpdateAttendance()) {
                handler = this.applicationContext.getBean("updateMeetingAttendanceCommandHandler", NewCommandSourceHandler.class);
            } else {
                throw new UnsupportedCommandException(wrapper.commandName());
            }
        } else if (wrapper.isTemplateRessource()) {

            if (wrapper.isCreate()) {
                handler = this.applicationContext.getBean("createTemplateCommandHandler", NewCommandSourceHandler.class);
            } else if (wrapper.isUpdate()) {
                handler = this.applicationContext.getBean("updateTemplateCommandHandler", NewCommandSourceHandler.class);
            } else if (wrapper.isDelete()) {
                handler = this.applicationContext.getBean("deleteTemplateCommandHandler", NewCommandSourceHandler.class);
            } else {
                throw new UnsupportedCommandException(wrapper.commandName());
            }

        } else if (wrapper.isTemplateRessource()) {
            if (wrapper.isCreate()) {
                handler = this.applicationContext.getBean("createTemplateCommandHandler", NewCommandSourceHandler.class);
            } else if (wrapper.isUpdate()) {
                handler = this.applicationContext.getBean("updateTemplateCommandHandler", NewCommandSourceHandler.class);
            } else if (wrapper.isDelete()) {
                handler = this.applicationContext.getBean("deleteTemplateCommandHandler", NewCommandSourceHandler.class);
            } else {
                throw new UnsupportedCommandException(wrapper.commandName());
            }

        } else if (wrapper.isStandingInstruction()) {
            if (wrapper.isCreate()) {
                handler = this.applicationContext.getBean("createStandingInstructionCommandHandler", NewCommandSourceHandler.class);
            } else if (wrapper.isUpdate()) {
                handler = this.applicationContext.getBean("updateStandingInstructionCommandHandler", NewCommandSourceHandler.class);
            } else if (wrapper.isDelete()) {
                handler = this.applicationContext.getBean("deleteStandingInstructionCommandHandler", NewCommandSourceHandler.class);
            } else {
                throw new UnsupportedCommandException(wrapper.commandName());
            }

        } else if (wrapper.isFinancialActivityAccountMapping()) {
            if (wrapper.isCreate()) {
                handler = this.applicationContext.getBean("createFinancialActivityAccountHandler", NewCommandSourceHandler.class);
            } else if (wrapper.isUpdate()) {
                handler = this.applicationContext.getBean("updateFinancialActivityAccountCommandHandler", NewCommandSourceHandler.class);
            } else if (wrapper.isDelete()) {
                handler = this.applicationContext.getBean("deleteFinancialActivityAccountCommandHandler", NewCommandSourceHandler.class);
            } else {
                throw new UnsupportedCommandException(wrapper.commandName());
            }
        } else if (wrapper.isLikelihoodResource()) {
            if (wrapper.isUpdateLikelihood()) {
                handler = this.applicationContext.getBean("updateLikelihoodCommandHandler", NewCommandSourceHandler.class);
            } else {
                throw new UnsupportedCommandException(wrapper.commandName());
            }
        } else if (wrapper.isSurveyResource()) {
            if (wrapper.isRegisterSurvey()) {
                handler = this.applicationContext.getBean("registerSurveyCommandHandler", NewCommandSourceHandler.class);
            } else if (wrapper.isFullFilSurvey()) {
                handler = this.applicationContext.getBean("fullFilSurveyCommandHandler", NewCommandSourceHandler.class);
            } else {
                throw new UnsupportedCommandException(wrapper.commandName());
            }
        } else if (wrapper.isLoanRescheduleResource()) {
            if (wrapper.isCreate()) {
                handler = this.applicationContext.getBean("createLoanRescheduleRequestCommandHandler", NewCommandSourceHandler.class);
            } else if (wrapper.isApprove()) {
                handler = this.applicationContext.getBean("approveLoanRescheduleRequestCommandHandler", NewCommandSourceHandler.class);
            } else if (wrapper.isReject()) {
                handler = this.applicationContext.getBean("rejectLoanRescheduleRequestCommandHandler", NewCommandSourceHandler.class);
            } else {
                throw new UnsupportedCommandException(wrapper.commandName());
            }
        } else if (wrapper.isAccountNumberFormatResource()) {
            if (wrapper.isCreate()) {
                handler = this.applicationContext.getBean("createAccountNumberFormatCommandHandler", NewCommandSourceHandler.class);
            } else if (wrapper.isUpdate()) {
                handler = this.applicationContext.getBean("updateAccountNumberFormatCommandHandler", NewCommandSourceHandler.class);
            } else if (wrapper.isDelete()) {
                handler = this.applicationContext.getBean("deleteAccountNumberFormatCommandHandler", NewCommandSourceHandler.class);
            } else {
                throw new UnsupportedCommandException(wrapper.commandName());
            }
        } else {

            throw new UnsupportedCommandException(wrapper.commandName());
        }

        return handler;
    }

    @Override
    public boolean validateCommand(final CommandWrapper commandWrapper, final AppUser user) {
        boolean rollbackTransaction = this.configurationDomainService.isMakerCheckerEnabledForTask(commandWrapper.taskPermissionName());
        user.validateHasPermissionTo(commandWrapper.getTaskPermissionName());
        return rollbackTransaction;
    }

    private void publishEvent(final String entityName, final String actionName, final CommandProcessingResult result) {

        final String authToken = ThreadLocalContextUtil.getAuthToken();
        final String tenantIdentifier = ThreadLocalContextUtil.getTenant().getTenantIdentifier();
        final AppUser appUser = this.context.authenticatedUser();

        final HookEventSource hookEventSource = new HookEventSource(entityName, actionName);

        final String serializedResult = this.toApiResultJsonSerializer.serialize(result);

        final HookEvent applicationEvent = new HookEvent(hookEventSource, serializedResult, tenantIdentifier, appUser, authToken);

        applicationContext.publishEvent(applicationEvent);
    }
}<|MERGE_RESOLUTION|>--- conflicted
+++ resolved
@@ -130,11 +130,9 @@
         if (wrapper.isAccountTransferResource()) {
             if (wrapper.isCreate()) {
                 handler = this.applicationContext.getBean("createAccountTransferCommandHandler", NewCommandSourceHandler.class);
-            }
-            else if (wrapper.isRefundByTransfer()) {
+            } else if (wrapper.isRefundByTransfer()) {
                 handler = this.applicationContext.getBean("refundByTransferCommandHandler", NewCommandSourceHandler.class);
-            }
-            else {
+            } else {
                 throw new UnsupportedCommandException(wrapper.commandName());
             }
         } else if (wrapper.isConfigurationResource()) {
@@ -398,20 +396,13 @@
                 handler = this.applicationContext.getBean("loanApplicationDeletionCommandHandler", NewCommandSourceHandler.class);
             } else if (wrapper.isUndoLoanWriteOff()) {
                 handler = this.applicationContext.getBean("undoWriteOffLoanCommandHandler", NewCommandSourceHandler.class);
-<<<<<<< HEAD
             } else if (wrapper.isGuaranteeRecovery()) {
                 handler = this.applicationContext.getBean("recoverFromGuarantorCommandHandler", NewCommandSourceHandler.class);
-            } else {
-=======
-            } 
-            else if (wrapper.isLoanRefundByCash()) {
+            } else if (wrapper.isLoanRefundByCash()) {
                 handler = this.applicationContext.getBean("loanRefundByCashCommandHandler", NewCommandSourceHandler.class);
-            }
-            else if (wrapper.isUndoLoanRefund()) {
+            } else if (wrapper.isUndoLoanRefund()) {
                 handler = this.applicationContext.getBean("loanRefundAdjustmentCommandHandler", NewCommandSourceHandler.class);
-            }
-            else {
->>>>>>> ed03a307
+            } else {
                 throw new UnsupportedCommandException(wrapper.commandName());
             }
         } else if (wrapper.isLoanChargeResource()) {
