/**
 * This Source Code Form is subject to the terms of the Mozilla Public
 * License, v. 2.0. If a copy of the MPL was not distributed with this file,
 * You can obtain one at http://mozilla.org/MPL/2.0/.
 */
package org.mifosplatform.commands.service;

import org.joda.time.DateTime;
import org.mifosplatform.commands.domain.CommandSource;
import org.mifosplatform.commands.domain.CommandSourceRepository;
import org.mifosplatform.commands.domain.CommandWrapper;
import org.mifosplatform.commands.exception.RollbackTransactionAsCommandIsNotApprovedByCheckerException;
import org.mifosplatform.commands.exception.UnsupportedCommandException;
import org.mifosplatform.commands.handler.NewCommandSourceHandler;
import org.mifosplatform.infrastructure.configuration.domain.ConfigurationDomainService;
import org.mifosplatform.infrastructure.core.api.JsonCommand;
import org.mifosplatform.infrastructure.core.data.CommandProcessingResult;
import org.mifosplatform.infrastructure.core.data.CommandProcessingResultBuilder;
import org.mifosplatform.infrastructure.core.serialization.ToApiJsonSerializer;
import org.mifosplatform.infrastructure.core.service.ThreadLocalContextUtil;
import org.mifosplatform.infrastructure.hooks.event.HookEvent;
import org.mifosplatform.infrastructure.hooks.event.HookEventSource;
import org.mifosplatform.infrastructure.security.service.PlatformSecurityContext;
import org.mifosplatform.useradministration.domain.AppUser;
import org.springframework.beans.factory.annotation.Autowired;
import org.springframework.context.ApplicationContext;
import org.springframework.stereotype.Service;
import org.springframework.transaction.annotation.Transactional;

import java.util.Map;

@Service
public class SynchronousCommandProcessingService implements CommandProcessingService {

    private PlatformSecurityContext context;
    private final ApplicationContext applicationContext;
    private final ToApiJsonSerializer<Map<String, Object>> toApiJsonSerializer;
    private final ToApiJsonSerializer<CommandProcessingResult> toApiResultJsonSerializer;
    private CommandSourceRepository commandSourceRepository;
    private final ConfigurationDomainService configurationDomainService;

    @Autowired
    public SynchronousCommandProcessingService(final PlatformSecurityContext context, final ApplicationContext applicationContext,
            final ToApiJsonSerializer<Map<String, Object>> toApiJsonSerializer,
            final ToApiJsonSerializer<CommandProcessingResult> toApiResultJsonSerializer,
            final CommandSourceRepository commandSourceRepository, final ConfigurationDomainService configurationDomainService) {
        this.context = context;
        this.context = context;
        this.applicationContext = applicationContext;
        this.toApiJsonSerializer = toApiJsonSerializer;
        this.toApiResultJsonSerializer = toApiResultJsonSerializer;
        this.commandSourceRepository = commandSourceRepository;
        this.commandSourceRepository = commandSourceRepository;
        this.configurationDomainService = configurationDomainService;
    }

    @Transactional
    @Override
    public CommandProcessingResult processAndLogCommand(final CommandWrapper wrapper, final JsonCommand command,
            final boolean isApprovedByChecker) {

        final boolean rollbackTransaction = this.configurationDomainService.isMakerCheckerEnabledForTask(wrapper.taskPermissionName());

        final NewCommandSourceHandler handler = findCommandHandler(wrapper);
        final CommandProcessingResult result = handler.processCommand(command);

        final AppUser maker = this.context.authenticatedUser(wrapper);

        CommandSource commandSourceResult = null;
        if (command.commandId() != null) {
            commandSourceResult = this.commandSourceRepository.findOne(command.commandId());
            commandSourceResult.markAsChecked(maker, DateTime.now());
        } else {
            commandSourceResult = CommandSource.fullEntryFrom(wrapper, command, maker);
        }
        commandSourceResult.updateResourceId(result.resourceId());
        commandSourceResult.updateForAudit(result.getOfficeId(), result.getGroupId(), result.getClientId(), result.getLoanId(),
                result.getSavingsId(), result.getProductId(), result.getTransactionId());

        String changesOnlyJson = null;
        if (result.hasChanges()) {
            changesOnlyJson = this.toApiJsonSerializer.serializeResult(result.getChanges());
            commandSourceResult.updateJsonTo(changesOnlyJson);
        }

        if (!result.hasChanges() && wrapper.isUpdateOperation() && !wrapper.isUpdateDatatable()) {
            commandSourceResult.updateJsonTo(null);
        }

        if (commandSourceResult.hasJson()) {
            this.commandSourceRepository.save(commandSourceResult);
        }

        if ((rollbackTransaction || result.isRollbackTransaction()) && !isApprovedByChecker) {
            /*
             * JournalEntry will generate a new transactionId every time.
             * Updating the transactionId with old transactionId, because as
             * there are no entries are created with new transactionId, will
             * throw an error when checker approves the transaction
             */
            commandSourceResult.updateTransaction(command.getTransactionId());
            /*
             * Update CommandSource json data with JsonCommand json data, line
             * 77 and 81 may update the json data
             */
            commandSourceResult.updateJsonTo(command.json());
            throw new RollbackTransactionAsCommandIsNotApprovedByCheckerException(commandSourceResult);
        }
        result.setRollbackTransaction(null);

        publishEvent(wrapper.entityName(), wrapper.actionName(), result);

        return result;
    }

    @Transactional
    @Override
    public CommandProcessingResult logCommand(CommandSource commandSourceResult) {

        commandSourceResult.markAsAwaitingApproval();
        commandSourceResult = this.commandSourceRepository.save(commandSourceResult);

        return new CommandProcessingResultBuilder().withCommandId(commandSourceResult.getId())
                .withEntityId(commandSourceResult.getResourceId()).build();
    }

    private NewCommandSourceHandler findCommandHandler(final CommandWrapper wrapper) {
        NewCommandSourceHandler handler = null;

        if (wrapper.isAccountTransferResource()) {
            if (wrapper.isCreate()) {
                handler = this.applicationContext.getBean("createAccountTransferCommandHandler", NewCommandSourceHandler.class);
            } else if (wrapper.isRefundByTransfer()) {
                handler = this.applicationContext.getBean("refundByTransferCommandHandler", NewCommandSourceHandler.class);
            } else {
                throw new UnsupportedCommandException(wrapper.commandName());
            }
        } else if (wrapper.isConfigurationResource()) {
            handler = this.applicationContext.getBean("updateGlobalConfigurationCommandHandler", NewCommandSourceHandler.class);
        } else if (wrapper.isDatatableResource()) {
            if (wrapper.isCreateDatatable()) {
                handler = this.applicationContext.getBean("createDatatableCommandHandler", NewCommandSourceHandler.class);
            } else if (wrapper.isDeleteDatatable()) {
                handler = this.applicationContext.getBean("deleteDatatableCommandHandler", NewCommandSourceHandler.class);
            } else if (wrapper.isUpdateDatatable()) {
                handler = this.applicationContext.getBean("updateDatatableCommandHandler", NewCommandSourceHandler.class);
            } else if (wrapper.isCreate()) {
                handler = this.applicationContext.getBean("createDatatableEntryCommandHandler", NewCommandSourceHandler.class);
            } else if (wrapper.isUpdateMultiple()) {
                handler = this.applicationContext.getBean("updateOneToManyDatatableEntryCommandHandler", NewCommandSourceHandler.class);
            } else if (wrapper.isUpdateOneToOne()) {
                handler = this.applicationContext.getBean("updateOneToOneDatatableEntryCommandHandler", NewCommandSourceHandler.class);
            } else if (wrapper.isDeleteMultiple()) {
                handler = this.applicationContext.getBean("deleteOneToManyDatatableEntryCommandHandler", NewCommandSourceHandler.class);
            } else if (wrapper.isDeleteOneToOne()) {
                handler = this.applicationContext.getBean("deleteOneToOneDatatableEntryCommandHandler", NewCommandSourceHandler.class);
            } else if (wrapper.isRegisterDatatable()) {
                handler = this.applicationContext.getBean("registerDatatableCommandHandler", NewCommandSourceHandler.class);
            } else {
                throw new UnsupportedCommandException(wrapper.commandName());
            }
        } else if (wrapper.isNoteResource()) {
            if (wrapper.isCreate()) {
                handler = this.applicationContext.getBean("createNoteCommandHandler", NewCommandSourceHandler.class);
            } else if (wrapper.isUpdate()) {
                handler = this.applicationContext.getBean("updateNoteCommandHandler", NewCommandSourceHandler.class);
            } else if (wrapper.isDelete()) {
                handler = this.applicationContext.getBean("deleteNoteCommandHandler", NewCommandSourceHandler.class);
            } else {
                throw new UnsupportedCommandException(wrapper.commandName());
            }
        } else if (wrapper.isClientIdentifierResource()) {
            if (wrapper.isCreate()) {
                handler = this.applicationContext.getBean("createClientIdentifierCommandHandler", NewCommandSourceHandler.class);
            } else if (wrapper.isUpdate()) {
                handler = this.applicationContext.getBean("updateClientIdentifierCommandHandler", NewCommandSourceHandler.class);
            } else if (wrapper.isDelete()) {
                handler = this.applicationContext.getBean("deleteClientIdentifierCommandHandler", NewCommandSourceHandler.class);
            } else {
                throw new UnsupportedCommandException(wrapper.commandName());
            }
        } else if (wrapper.isClientResource() && !wrapper.isClientNoteResource() && !wrapper.isClientIdentifierResource()) {
            if (wrapper.isCreate()) {
                handler = this.applicationContext.getBean("createClientCommandHandler", NewCommandSourceHandler.class);
            } else if (wrapper.isUpdate()) {
                handler = this.applicationContext.getBean("updateClientCommandHandler", NewCommandSourceHandler.class);
            } else if (wrapper.isDelete()) {
                handler = this.applicationContext.getBean("deleteClientCommandHandler", NewCommandSourceHandler.class);
            } else if (wrapper.isClientActivation()) {
                handler = this.applicationContext.getBean("activateClientCommandHandler", NewCommandSourceHandler.class);
            } else if (wrapper.isClientUnassignStaff()) {
                handler = this.applicationContext.getBean("unassignClientStaffCommandHandler", NewCommandSourceHandler.class);
            } else if (wrapper.isClientAssignStaff()) {
                handler = this.applicationContext.getBean("assignClientStaffCommandHandler", NewCommandSourceHandler.class);
            } else if (wrapper.isClientClose()) {
                handler = this.applicationContext.getBean("closeClientCommandHandler", NewCommandSourceHandler.class);
            } else if (wrapper.isProposeClientTransfer()) {
                handler = this.applicationContext.getBean("proposeClientTransferCommandHandler", NewCommandSourceHandler.class);
            } else if (wrapper.isProposeAndAcceptClientTransfer()) {
                handler = this.applicationContext.getBean("proposeAndAcceptClientTransferCommandHandler", NewCommandSourceHandler.class);
            } else if (wrapper.isWithdrawClientTransfer()) {
                handler = this.applicationContext.getBean("withdrawClientTransferCommandHandler", NewCommandSourceHandler.class);
            } else if (wrapper.isAcceptClientTransfer()) {
                handler = this.applicationContext.getBean("acceptClientTransferCommandHandler", NewCommandSourceHandler.class);
            } else if (wrapper.isRejectClientTransfer()) {
                handler = this.applicationContext.getBean("rejectClientTransferCommandHandler", NewCommandSourceHandler.class);
            } else if (wrapper.isUpdateClientSavingsAccount()) {
                handler = this.applicationContext.getBean("updateClientSavingsAccountCommandHandler", NewCommandSourceHandler.class);
            } else if (wrapper.isReject()) {
                handler = this.applicationContext.getBean("rejectClientCommandHandler", NewCommandSourceHandler.class);
            } else if (wrapper.isWithdrawn()) {
                handler = this.applicationContext.getBean("withdrawClientCommandHandler", NewCommandSourceHandler.class);
            } else if (wrapper.isReactivated()) {
                handler = this.applicationContext.getBean("reActivateClientCommandHandler", NewCommandSourceHandler.class);
            } else {
                throw new UnsupportedCommandException(wrapper.commandName());
            }
            // end of client
        } else if (wrapper.isUpdateRolePermissions()) {
            handler = this.applicationContext.getBean("updateRolePermissionsCommandHandler", NewCommandSourceHandler.class);
        } else if (wrapper.isPermissionResource()) {
            handler = this.applicationContext.getBean("updateMakerCheckerPermissionsCommandHandler", NewCommandSourceHandler.class);
        } else if (wrapper.isRoleResource()) {
            if (wrapper.isCreate()) {
                handler = this.applicationContext.getBean("createRoleCommandHandler", NewCommandSourceHandler.class);
            } else if (wrapper.isUpdate()) {
                handler = this.applicationContext.getBean("updateRoleCommandHandler", NewCommandSourceHandler.class);
            } else if (wrapper.isDelete()) {
                handler = this.applicationContext.getBean("deleteRoleCommandHandler", NewCommandSourceHandler.class);
            } else if (wrapper.isDisable()) {
                handler = this.applicationContext.getBean("disableRoleCommandHandler", NewCommandSourceHandler.class);
            } else if (wrapper.isEnable()) {
                handler = this.applicationContext.getBean("enableRoleCommandHandler", NewCommandSourceHandler.class);
            } else {
                throw new UnsupportedCommandException(wrapper.commandName());
            }
        } else if (wrapper.isUserResource()) {
            if (wrapper.isCreate()) {
                handler = this.applicationContext.getBean("createUserCommandHandler", NewCommandSourceHandler.class);
            } else if (wrapper.isUpdate()) {
                handler = this.applicationContext.getBean("updateUserCommandHandler", NewCommandSourceHandler.class);
            } else if (wrapper.isDelete()) {
                handler = this.applicationContext.getBean("deleteUserCommandHandler", NewCommandSourceHandler.class);
            } else {
                throw new UnsupportedCommandException(wrapper.commandName());
            }
        } else if (wrapper.isHookResource()) {
            if (wrapper.isCreate()) {
                handler = this.applicationContext.getBean("createHookCommandHandler", NewCommandSourceHandler.class);
            } else if (wrapper.isUpdate()) {
                handler = this.applicationContext.getBean("updateHookCommandHandler", NewCommandSourceHandler.class);
            } else if (wrapper.isDelete()) {
                handler = this.applicationContext.getBean("deleteHookCommandHandler", NewCommandSourceHandler.class);
            } else {
                throw new UnsupportedCommandException(wrapper.commandName());
            }
        } else if (wrapper.isStaffResource()) {
            if (wrapper.isCreate()) {
                handler = this.applicationContext.getBean("createStaffCommandHandler", NewCommandSourceHandler.class);
            } else if (wrapper.isUpdate()) {
                handler = this.applicationContext.getBean("updateStaffCommandHandler", NewCommandSourceHandler.class);
            } else {
                throw new UnsupportedCommandException(wrapper.commandName());
            }
        } else if (wrapper.isGuarantorResource()) {
            if (wrapper.isCreate()) {
                handler = this.applicationContext.getBean("createGuarantorCommandHandler", NewCommandSourceHandler.class);
            } else if (wrapper.isUpdate()) {
                handler = this.applicationContext.getBean("updateGuarantorCommandHandler", NewCommandSourceHandler.class);
            } else if (wrapper.isDelete()) {
                handler = this.applicationContext.getBean("deleteGuarantorCommandHandler", NewCommandSourceHandler.class);
            } else {
                throw new UnsupportedCommandException(wrapper.commandName());
            }
        } else if (wrapper.isTellerResource()) {
            if (wrapper.isCreate()) {
                handler = this.applicationContext.getBean("createTellerCommandHandler", NewCommandSourceHandler.class);
            } else if (wrapper.isUpdate()) {
                handler = this.applicationContext.getBean("updateTellerCommandHandler", NewCommandSourceHandler.class);
            } else if (wrapper.isDelete()) {
                handler = this.applicationContext.getBean("deleteTellerCommandHandler", NewCommandSourceHandler.class);
            } else if (wrapper.isAllocateCashier()) {
                handler = this.applicationContext.getBean("allocateCashierToTellerCommandHandler", NewCommandSourceHandler.class);
            } else if (wrapper.isUpdateCashierAllocation()) {
                handler = this.applicationContext.getBean("updateCashierAllocationCommandHandler", NewCommandSourceHandler.class);
            } else if (wrapper.isDeleteCashierAllocation()) {
                handler = this.applicationContext.getBean("deleteCashierAllocationCommandHandler", NewCommandSourceHandler.class);
            } else if (wrapper.isAllocateCashToCashier()) {
                handler = this.applicationContext.getBean("allocateCashToCashierCommandHandler", NewCommandSourceHandler.class);
            } else if (wrapper.isSettleCashFromCashier()) {
                handler = this.applicationContext.getBean("settleCashFromCashierCommandHandler", NewCommandSourceHandler.class);
            } else {
                throw new UnsupportedCommandException(wrapper.commandName());
            }
        } else if (wrapper.isCollateralResource()) {
            if (wrapper.isCreate()) {
                handler = this.applicationContext.getBean("createCollateralCommandHandler", NewCommandSourceHandler.class);
            } else if (wrapper.isUpdate()) {
                handler = this.applicationContext.getBean("updateCollateralCommandHandler", NewCommandSourceHandler.class);
            } else if (wrapper.isDelete()) {
                handler = this.applicationContext.getBean("deleteCollateralCommandHandler", NewCommandSourceHandler.class);
            } else {
                throw new UnsupportedCommandException(wrapper.commandName());
            }
        } else if (wrapper.isCodeResource()) {
            if (wrapper.isCreate()) {
                handler = this.applicationContext.getBean("createCodeCommandHandler", NewCommandSourceHandler.class);
            } else if (wrapper.isUpdate()) {
                handler = this.applicationContext.getBean("updateCodeCommandHandler", NewCommandSourceHandler.class);
            } else if (wrapper.isDelete()) {
                handler = this.applicationContext.getBean("deleteCodeCommandHandler", NewCommandSourceHandler.class);
            } else {
                throw new UnsupportedCommandException(wrapper.commandName());
            }
        } else if (wrapper.isCodeValueResource()) {
            if (wrapper.isCreate()) {
                handler = this.applicationContext.getBean("createCodeValueCommandHandler", NewCommandSourceHandler.class);
            } else if (wrapper.isUpdate()) {
                handler = this.applicationContext.getBean("updateCodeValueCommandHandler", NewCommandSourceHandler.class);
            } else if (wrapper.isDelete()) {
                handler = this.applicationContext.getBean("deleteCodeValueCommandHandler", NewCommandSourceHandler.class);
            } else {
                throw new UnsupportedCommandException(wrapper.commandName());
            }
        } else if (wrapper.isSmsResource()) {
            if (wrapper.isCreate()) {
                handler = this.applicationContext.getBean("createSmsCommandHandler", NewCommandSourceHandler.class);
            } else if (wrapper.isUpdate()) {
                handler = this.applicationContext.getBean("updateSmsCommandHandler", NewCommandSourceHandler.class);
            } else if (wrapper.isDelete()) {
                handler = this.applicationContext.getBean("deleteSmsCommandHandler", NewCommandSourceHandler.class);
            } else {
                throw new UnsupportedCommandException(wrapper.commandName());
            }
        } else if (wrapper.isCurrencyResource()) {
            handler = this.applicationContext.getBean("updateCurrencyCommandHandler", NewCommandSourceHandler.class);
        } else if (wrapper.isFundResource()) {
            if (wrapper.isCreate()) {
                handler = this.applicationContext.getBean("createFundCommandHandler", NewCommandSourceHandler.class);
            } else if (wrapper.isUpdate()) {
                handler = this.applicationContext.getBean("updateFundCommandHandler", NewCommandSourceHandler.class);
            } else {
                throw new UnsupportedCommandException(wrapper.commandName());
            }
        } else if (wrapper.isOfficeResource()) {
            if (wrapper.isCreate()) {
                handler = this.applicationContext.getBean("createOfficeCommandHandler", NewCommandSourceHandler.class);
            } else if (wrapper.isUpdate()) {
                handler = this.applicationContext.getBean("updateOfficeCommandHandler", NewCommandSourceHandler.class);
            } else {
                throw new UnsupportedCommandException(wrapper.commandName());
            }
        } else if (wrapper.isOfficeTransactionResource()) {
            if (wrapper.isCreate()) {
                handler = this.applicationContext.getBean("createOfficeTransactionCommandHandler", NewCommandSourceHandler.class);
            } else if (wrapper.isDelete()) {
                handler = this.applicationContext.getBean("deleteOfficeTransactionCommandHandler", NewCommandSourceHandler.class);
            } else {
                throw new UnsupportedCommandException(wrapper.commandName());
            }
        } else if (wrapper.isChargeDefinitionResource()) {
            if (wrapper.isCreate()) {
                handler = this.applicationContext.getBean("createChargeDefinitionCommandHandler", NewCommandSourceHandler.class);
            } else if (wrapper.isUpdate()) {
                handler = this.applicationContext.getBean("updateChargeDefinitionCommandHandler", NewCommandSourceHandler.class);
            } else if (wrapper.isDelete()) {
                handler = this.applicationContext.getBean("deleteChargeDefinitionCommandHandler", NewCommandSourceHandler.class);
            } else {
                throw new UnsupportedCommandException(wrapper.commandName());
            }
        } else if (wrapper.isLoanProductResource()) {
            if (wrapper.isCreate()) {
                handler = this.applicationContext.getBean("createLoanProductCommandHandler", NewCommandSourceHandler.class);
            } else if (wrapper.isUpdate()) {
                handler = this.applicationContext.getBean("updateLoanProductCommandHandler", NewCommandSourceHandler.class);
            } else {
                throw new UnsupportedCommandException(wrapper.commandName());
            }
        } else if (wrapper.isLoanResource()) {
            if (wrapper.isApproveLoanApplication()) {
                handler = this.applicationContext.getBean("loanApplicationApprovalCommandHandler", NewCommandSourceHandler.class);
            } else if (wrapper.isUndoApprovalOfLoanApplication()) {
                handler = this.applicationContext.getBean("loanApplicationApprovalUndoCommandHandler", NewCommandSourceHandler.class);
            } else if (wrapper.isApplicantWithdrawalFromLoanApplication()) {
                handler = this.applicationContext.getBean("loanApplicationWithdrawnByApplicantCommandHandler",
                        NewCommandSourceHandler.class);
            } else if (wrapper.isRejectionOfLoanApplication()) {
                handler = this.applicationContext.getBean("loanApplicationRejectedCommandHandler", NewCommandSourceHandler.class);
            } else if (wrapper.isDisbursementOfLoan()) {
                handler = this.applicationContext.getBean("disburseLoanCommandHandler", NewCommandSourceHandler.class);
            } else if (wrapper.isDisbursementOfLoanToSavings()) {
                handler = this.applicationContext.getBean("disburseLoanToSavingsCommandHandler", NewCommandSourceHandler.class);
            } else if (wrapper.isUndoDisbursementOfLoan()) {
                handler = this.applicationContext.getBean("undoDisbursalLoanCommandHandler", NewCommandSourceHandler.class);
            } else if (wrapper.isLoanRepayment()) {
                handler = this.applicationContext.getBean("loanRepaymentCommandHandler", NewCommandSourceHandler.class);
            } else if (wrapper.isLoanRecoveryPayment()) {
                handler = this.applicationContext.getBean("loanRecoveryPaymentCommandHandler", NewCommandSourceHandler.class);
            } else if (wrapper.isLoanRepaymentAdjustment()) {
                handler = this.applicationContext.getBean("loanRepaymentAdjustmentCommandHandler", NewCommandSourceHandler.class);
            } else if (wrapper.isWaiveInterestPortionOnLoan()) {
                handler = this.applicationContext.getBean("waiveInterestPortionOnLoanCommandHandler", NewCommandSourceHandler.class);
            } else if (wrapper.isLoanWriteOff()) {
                handler = this.applicationContext.getBean("writeOffLoanCommandHandler", NewCommandSourceHandler.class);
            } else if (wrapper.isCloseLoanAsObligationsMet()) {
                handler = this.applicationContext.getBean("closeLoanCommandHandler", NewCommandSourceHandler.class);
            } else if (wrapper.isCloseLoanAsRescheduled()) {
                handler = this.applicationContext.getBean("closeLoanAsRescheduledCommandHandler", NewCommandSourceHandler.class);
            } else if (wrapper.isUpdateLoanOfficer()) {
                handler = this.applicationContext.getBean("updateLoanOfficerCommandHandler", NewCommandSourceHandler.class);
            } else if (wrapper.isRemoveLoanOfficer()) {
                handler = this.applicationContext.getBean("removeLoanOfficerCommandHandler", NewCommandSourceHandler.class);
            } else if (wrapper.isBulkUpdateLoanOfficer()) {
                handler = this.applicationContext.getBean("bulkUpdateLoanOfficerCommandHandler", NewCommandSourceHandler.class);
            } else if (wrapper.isCreate()) {
                handler = this.applicationContext.getBean("loanApplicationSubmittalCommandHandler", NewCommandSourceHandler.class);
            } else if (wrapper.isUpdate()) {
                handler = this.applicationContext.getBean("loanApplicationModificationCommandHandler", NewCommandSourceHandler.class);
            } else if (wrapper.isDelete()) {
                handler = this.applicationContext.getBean("loanApplicationDeletionCommandHandler", NewCommandSourceHandler.class);
            } else if (wrapper.isUndoLoanWriteOff()) {
                handler = this.applicationContext.getBean("undoWriteOffLoanCommandHandler", NewCommandSourceHandler.class);
            } else if (wrapper.isGuaranteeRecovery()) {
                handler = this.applicationContext.getBean("recoverFromGuarantorCommandHandler", NewCommandSourceHandler.class);
            } else if (wrapper.isLoanRefundByCash()) {
                handler = this.applicationContext.getBean("loanRefundByCashCommandHandler", NewCommandSourceHandler.class);
            } else if (wrapper.isUndoLoanRefund()) {
                handler = this.applicationContext.getBean("loanRefundAdjustmentCommandHandler", NewCommandSourceHandler.class);
            } else {
                throw new UnsupportedCommandException(wrapper.commandName());
            }
        } else if (wrapper.isLoanChargeResource()) {
            if (wrapper.isAddLoanCharge()) {
                handler = this.applicationContext.getBean("addLoanChargeCommandHandler", NewCommandSourceHandler.class);
            } else if (wrapper.isDeleteLoanCharge()) {
                handler = this.applicationContext.getBean("deleteLoanChargeCommandHandler", NewCommandSourceHandler.class);
            } else if (wrapper.isUpdateLoanCharge()) {
                handler = this.applicationContext.getBean("updateLoanChargeCommandHandler", NewCommandSourceHandler.class);
            } else if (wrapper.isWaiveLoanCharge()) {
                handler = this.applicationContext.getBean("waiveLoanChargeCommandHandler", NewCommandSourceHandler.class);
            } else if (wrapper.isPayLoanCharge()) {
                handler = this.applicationContext.getBean("payLoanChargeCommandHandler", NewCommandSourceHandler.class);
            }
        } else if (wrapper.isLoanDisburseDetailResource()) {
            if (wrapper.isUpdateDisbursementDate()) {
                handler = this.applicationContext.getBean("updateLoanDisbuseDateCommandHandler", NewCommandSourceHandler.class);
            }
            if (wrapper.addAndDeleteDisbursementDetails()) {
                handler = this.applicationContext.getBean("addAndDeleteLoanDisburseDetailsCommandHandler", NewCommandSourceHandler.class);
            }
        } else if (wrapper.isGLAccountResource()) {
            if (wrapper.isCreate()) {
                handler = this.applicationContext.getBean("createGLAccountCommandHandler", NewCommandSourceHandler.class);
            } else if (wrapper.isUpdate()) {
                handler = this.applicationContext.getBean("updateGLAccountCommandHandler", NewCommandSourceHandler.class);
            } else if (wrapper.isDelete()) {
                handler = this.applicationContext.getBean("deleteGLAccountCommandHandler", NewCommandSourceHandler.class);
            } else {
                throw new UnsupportedCommandException(wrapper.commandName());
            }
        } else if (wrapper.isGLClosureResource()) {
            if (wrapper.isCreate()) {
                handler = this.applicationContext.getBean("createGLClosureCommandHandler", NewCommandSourceHandler.class);
            } else if (wrapper.isUpdate()) {
                handler = this.applicationContext.getBean("updateGLClosureCommandHandler", NewCommandSourceHandler.class);
            } else if (wrapper.isDelete()) {
                handler = this.applicationContext.getBean("deleteGLClosureCommandHandler", NewCommandSourceHandler.class);
            } else {
                throw new UnsupportedCommandException(wrapper.commandName());
            }
        } else if (wrapper.isJournalEntryResource()) {
            if (wrapper.isCreate()) {
                handler = this.applicationContext.getBean("createJournalEntryCommandHandler", NewCommandSourceHandler.class);
            } else if (wrapper.isRevertJournalEntry()) {
                handler = this.applicationContext.getBean("reverseJournalEntryCommandHandler", NewCommandSourceHandler.class);
            } else if (wrapper.isUpdateRunningbalance()) {
                handler = this.applicationContext.getBean("updateRunningBalanceCommandHandler", NewCommandSourceHandler.class);
            } else if (wrapper.isDefineOpeningalance()) {
                handler = this.applicationContext.getBean("defineOpeningBalanceCommandHandler", NewCommandSourceHandler.class);
            } else {
                throw new UnsupportedCommandException(wrapper.commandName());
            }
        } else if (wrapper.isPeriodicAccrualResource()) {
            if (wrapper.isExecute()) {
                handler = this.applicationContext.getBean("executePeriodicAccrualCommandHandler", NewCommandSourceHandler.class);
            }
        } else if (wrapper.isSavingsProductResource()) {
            if (wrapper.isCreate()) {
                handler = this.applicationContext.getBean("createSavingsProductCommandHandler", NewCommandSourceHandler.class);
            } else if (wrapper.isUpdate()) {
                handler = this.applicationContext.getBean("updateSavingsProductCommandHandler", NewCommandSourceHandler.class);
            } else if (wrapper.isDelete()) {
                handler = this.applicationContext.getBean("deleteSavingsProductCommandHandler", NewCommandSourceHandler.class);
            } else {
                throw new UnsupportedCommandException(wrapper.commandName());
            }
        } else if (wrapper.isFixedDepositProductResource()) {
            if (wrapper.isCreate()) {
                handler = this.applicationContext.getBean("createFixedDepositProductCommandHandler", NewCommandSourceHandler.class);
            } else if (wrapper.isUpdate()) {
                handler = this.applicationContext.getBean("updateFixedDepositProductCommandHandler", NewCommandSourceHandler.class);
            } else if (wrapper.isDelete()) {
                handler = this.applicationContext.getBean("deleteFixedDepositProductCommandHandler", NewCommandSourceHandler.class);
            } else {
                throw new UnsupportedCommandException(wrapper.commandName());
            }
        } else if (wrapper.isRecurringDepositProductResource()) {
            if (wrapper.isCreate()) {
                handler = this.applicationContext.getBean("createRecurringDepositProductCommandHandler", NewCommandSourceHandler.class);
            } else if (wrapper.isUpdate()) {
                handler = this.applicationContext.getBean("updateRecurringDepositProductCommandHandler", NewCommandSourceHandler.class);
            } else if (wrapper.isDelete()) {
                handler = this.applicationContext.getBean("deleteRecurringDepositProductCommandHandler", NewCommandSourceHandler.class);
            } else {
                throw new UnsupportedCommandException(wrapper.commandName());
            }
        } else if (wrapper.isSavingsAccountResource()) {
            if (wrapper.isCreate()) {
                handler = this.applicationContext
                        .getBean("savingsAccountApplicationSubmittalCommandHandler", NewCommandSourceHandler.class);
            } else if (wrapper.isUpdate()) {
                handler = this.applicationContext.getBean("savingsAccountApplicationModificationCommandHandler",
                        NewCommandSourceHandler.class);
            } else if (wrapper.isDelete()) {
                handler = this.applicationContext.getBean("savingsAccountApplicationDeletionCommandHandler", NewCommandSourceHandler.class);
            } else if (wrapper.isRejectionOfSavingsAccountApplication()) {
                handler = this.applicationContext.getBean("savingsAccountApplicationRejectedCommandHandler", NewCommandSourceHandler.class);
            } else if (wrapper.isWithdrawFromSavingsAccountApplicationByApplicant()) {
                handler = this.applicationContext.getBean("savingsAccountApplicationWithdrawnByApplicantCommandHandler",
                        NewCommandSourceHandler.class);
            } else if (wrapper.isApprovalOfSavingsAccountApplication()) {
                handler = this.applicationContext.getBean("savingsAccountApplicationApprovalCommandHandler", NewCommandSourceHandler.class);
            } else if (wrapper.isUndoApprovalOfSavingsAccountApplication()) {
                handler = this.applicationContext.getBean("savingsAccountApplicationApprovalUndoCommandHandler",
                        NewCommandSourceHandler.class);
            } else if (wrapper.isSavingsAccountDeposit()) {
                handler = this.applicationContext.getBean("depositSavingsAccountCommandHandler", NewCommandSourceHandler.class);
            } else if (wrapper.isSavingsAccountWithdrawal()) {
                handler = this.applicationContext.getBean("withdrawSavingsAccountCommandHandler", NewCommandSourceHandler.class);
            } else if (wrapper.isSavingsAccountActivation()) {
                handler = this.applicationContext.getBean("activateSavingsAccountCommandHandler", NewCommandSourceHandler.class);
            } else if (wrapper.isSavingsAccountInterestCalculation()) {
                handler = this.applicationContext.getBean("calculateInterestSavingsAccountCommandHandler", NewCommandSourceHandler.class);
            } else if (wrapper.isSavingsAccountInterestPosting()) {
                handler = this.applicationContext.getBean("postInterestSavingsAccountCommandHandler", NewCommandSourceHandler.class);
            } /*
               * else if (wrapper.isSavingsAccountApplyAnnualFee()) { handler =
               * this.applicationContext.getBean(
               * "applyAnnualFeeSavingsAccountCommandHandler",
               * NewCommandSourceHandler.class); }
               */else if (wrapper.isSavingsAccountUndoTransaction()) {
                handler = this.applicationContext.getBean("undoTransactionSavingsAccountCommandHandler", NewCommandSourceHandler.class);
            } else if (wrapper.isAdjustSavingsAccountTransaction()) {
                handler = this.applicationContext.getBean("savingsTransactionAdjustmentCommandHandler", NewCommandSourceHandler.class);
            } else if (wrapper.isSavingsAccountClose()) {
                handler = this.applicationContext.getBean("closeSavingsAccountCommandHandler", NewCommandSourceHandler.class);
            } else if (wrapper.isUpdateSavingsOfficer()) {
                handler = this.applicationContext.getBean("updateSavingsOfficerCommandHandler", NewCommandSourceHandler.class);
            } else if (wrapper.isRemoveSavingsOfficer()) {
                handler = this.applicationContext.getBean("removeSavingsOfficerCommandHandler", NewCommandSourceHandler.class);
            } else {
                throw new UnsupportedCommandException(wrapper.commandName());
            }
        } else if (wrapper.isSavingsAccountChargeResource()) {
            if (wrapper.isAddSavingsAccountCharge()) {
                handler = this.applicationContext.getBean("addSavingsAccountChargeCommandHandler", NewCommandSourceHandler.class);
            } else if (wrapper.isDeleteSavingsAccountCharge()) {
                handler = this.applicationContext.getBean("deleteSavingsAccountChargeCommandHandler", NewCommandSourceHandler.class);
            } else if (wrapper.isUpdateSavingsAccountCharge()) {
                handler = this.applicationContext.getBean("updateSavingsAccountChargeCommandHandler", NewCommandSourceHandler.class);
            } else if (wrapper.isWaiveSavingsAccountCharge()) {
                handler = this.applicationContext.getBean("waiveSavingsAccountChargeCommandHandler", NewCommandSourceHandler.class);
            } else if (wrapper.isPaySavingsAccountCharge()) {
                handler = this.applicationContext.getBean("paySavingsAccountChargeCommandHandler", NewCommandSourceHandler.class);
            } else if (wrapper.isInactivateSavingsAccountCharge()) {
                handler = this.applicationContext.getBean("inactivateSavingsAccountChargeCommandHandler", NewCommandSourceHandler.class);
            } else {
                throw new UnsupportedCommandException(wrapper.commandName());
            }
        } else if (wrapper.isFixedDepositAccountResource()) {
            if (wrapper.isCreate()) {
                handler = this.applicationContext.getBean("fixedDepositAccountApplicationSubmittalCommandHandler",
                        NewCommandSourceHandler.class);
            } else if (wrapper.isUpdate()) {
                handler = this.applicationContext.getBean("fixedDepositAccountApplicationModificationCommandHandler",
                        NewCommandSourceHandler.class);
            } else if (wrapper.isDelete()) {
                handler = this.applicationContext.getBean("fixedDepositAccountApplicationDeletionCommandHandler",
                        NewCommandSourceHandler.class);
            } else if (wrapper.isRejectionOfFixedDepositAccountApplication()) {
                handler = this.applicationContext.getBean("fixedDepositAccountApplicationRejectedCommandHandler",
                        NewCommandSourceHandler.class);
            } else if (wrapper.isWithdrawFixedDepositAccountApplicationByApplicant()) {
                handler = this.applicationContext.getBean("fixedDepositAccountApplicationWithdrawnByApplicantCommandHandler",
                        NewCommandSourceHandler.class);
            } else if (wrapper.isApprovalOfFixedDepositAccountApplication()) {
                handler = this.applicationContext.getBean("fixedDepositAccountApplicationApprovalCommandHandler",
                        NewCommandSourceHandler.class);
            } else if (wrapper.isUndoApprovalOfFixedDepositAccountApplication()) {
                handler = this.applicationContext.getBean("fixedDepositAccountApplicationApprovalUndoCommandHandler",
                        NewCommandSourceHandler.class);
            } else if (wrapper.isDeposit()) {
                handler = this.applicationContext.getBean("fixedDepositAccountDepositCommandHandler", NewCommandSourceHandler.class);
            } else if (wrapper.isWithdrawal()) {
                handler = this.applicationContext.getBean("withdrawalFixedDepositAccountCommandHandler", NewCommandSourceHandler.class);
            } else if (wrapper.isActivation()) {
                handler = this.applicationContext.getBean("activateFixedDepositAccountCommandHandler", NewCommandSourceHandler.class);
            } else if (wrapper.isInterestCalculation()) {
                handler = this.applicationContext.getBean("calculateInterestFixedDepositAccountCommandHandler",
                        NewCommandSourceHandler.class);
            } else if (wrapper.isInterestPosting()) {
                handler = this.applicationContext.getBean("postInterestFixedDepositAccountCommandHandler", NewCommandSourceHandler.class);
            } else if (wrapper.isUndoTransaction()) {
                handler = this.applicationContext
                        .getBean("undoTransactionFixedDepositAccountCommandHandler", NewCommandSourceHandler.class);
            } else if (wrapper.isAdjustTransaction()) {
                handler = this.applicationContext.getBean("fixedDepositTransactionAdjustmentCommandHandler", NewCommandSourceHandler.class);
            } else if (wrapper.isDepositAccountClose()) {
                handler = this.applicationContext.getBean("closeFixedDepositAccountCommandHandler", NewCommandSourceHandler.class);
            } else if (wrapper.isDepositAccountPrematureClose()) {
                handler = this.applicationContext.getBean("prematureCloseFixedDepositAccountCommandHandler", NewCommandSourceHandler.class);
            } else {
                throw new UnsupportedCommandException(wrapper.commandName());
            }
        } else if (wrapper.isRecurringDepositAccountResource()) {
            if (wrapper.isCreate()) {
                handler = this.applicationContext.getBean("recurringDepositAccountApplicationSubmittalCommandHandler",
                        NewCommandSourceHandler.class);
            } else if (wrapper.isUpdate()) {
                handler = this.applicationContext.getBean("recurringDepositAccountApplicationModificationCommandHandler",
                        NewCommandSourceHandler.class);
            } else if (wrapper.isDelete()) {
                handler = this.applicationContext.getBean("recurringDepositAccountApplicationDeletionCommandHandler",
                        NewCommandSourceHandler.class);
            } else if (wrapper.isRejectionOfRecurringDepositAccountApplication()) {
                handler = this.applicationContext.getBean("recurringDepositAccountApplicationRejectedCommandHandler",
                        NewCommandSourceHandler.class);
            } else if (wrapper.isWithdrawRecurringDepositAccountApplicationByApplicant()) {
                handler = this.applicationContext.getBean("recurringDepositAccountApplicationWithdrawnByApplicantCommandHandler",
                        NewCommandSourceHandler.class);
            } else if (wrapper.isApprovalOfRecurringDepositAccountApplication()) {
                handler = this.applicationContext.getBean("recurringDepositAccountApplicationApprovalCommandHandler",
                        NewCommandSourceHandler.class);
            } else if (wrapper.isUndoApprovalOfRecurringDepositAccountApplication()) {
                handler = this.applicationContext.getBean("recurringDepositAccountApplicationApprovalUndoCommandHandler",
                        NewCommandSourceHandler.class);
            } else if (wrapper.isDepositAmountUpdateForRecurringDepositAccount()) {
                handler = this.applicationContext.getBean("recurringDepositAccountUpdateDepositAmountCommandHandler",
                        NewCommandSourceHandler.class);
            } else if (wrapper.isDeposit()) {
                handler = this.applicationContext.getBean("recurringDepositAccountDepositCommandHandler", NewCommandSourceHandler.class);
            } else if (wrapper.isWithdrawal()) {
                handler = this.applicationContext.getBean("withdrawalRecurringDepositAccountCommandHandler", NewCommandSourceHandler.class);
            } else if (wrapper.isActivation()) {
                handler = this.applicationContext.getBean("activateRecurringDepositAccountCommandHandler", NewCommandSourceHandler.class);
            } else if (wrapper.isInterestCalculation()) {
                handler = this.applicationContext.getBean("calculateInterestRecurringDepositAccountCommandHandler",
                        NewCommandSourceHandler.class);
            } else if (wrapper.isInterestPosting()) {
                handler = this.applicationContext.getBean("postInterestRecurringDepositAccountCommandHandler",
                        NewCommandSourceHandler.class);
            } else if (wrapper.isUndoTransaction()) {
                handler = this.applicationContext.getBean("undoTransactionRecurringDepositAccountCommandHandler",
                        NewCommandSourceHandler.class);
            } else if (wrapper.isAdjustTransaction()) {
                handler = this.applicationContext.getBean("recurringDepositTransactionAdjustmentCommandHandler",
                        NewCommandSourceHandler.class);
            } else if (wrapper.isDepositAccountClose()) {
                handler = this.applicationContext.getBean("closeRecurringDepositAccountCommandHandler", NewCommandSourceHandler.class);
            } else if (wrapper.isDepositAccountPrematureClose()) {
                handler = this.applicationContext.getBean("prematureCloseRecurringDepositAccountCommandHandler",
                        NewCommandSourceHandler.class);
            } else {
                throw new UnsupportedCommandException(wrapper.commandName());
            }
        } else if (wrapper.isInterestRateChartResource()) {
            if (wrapper.isCreate()) {
                handler = this.applicationContext.getBean("createInterestRateChartCommandHandler", NewCommandSourceHandler.class);
            } else if (wrapper.isUpdate()) {
                handler = this.applicationContext.getBean("updateInterestRateChartCommandHandler", NewCommandSourceHandler.class);
            } else if (wrapper.isDelete()) {
                handler = this.applicationContext.getBean("deleteInterestRateChartCommandHandler", NewCommandSourceHandler.class);
            } else {
                throw new UnsupportedCommandException(wrapper.commandName());
            }
        } else if (wrapper.isInterestRateChartSlabResource()) {
            if (wrapper.isCreate()) {
                handler = this.applicationContext.getBean("createInterestRateChartSlabCommandHandler", NewCommandSourceHandler.class);
            } else if (wrapper.isUpdate()) {
                handler = this.applicationContext.getBean("updateInterestRateChartSlabCommandHandler", NewCommandSourceHandler.class);
            } else if (wrapper.isDelete()) {
                handler = this.applicationContext.getBean("deleteInterestRateChartSlabCommandHandler", NewCommandSourceHandler.class);
            } else {
                throw new UnsupportedCommandException(wrapper.commandName());
            }
        } else if (wrapper.isCalendarResource()) {
            if (wrapper.isCreate()) {
                handler = this.applicationContext.getBean("createCalendarCommandHandler", NewCommandSourceHandler.class);
            } else if (wrapper.isUpdate()) {
                handler = this.applicationContext.getBean("updateCalendarCommandHandler", NewCommandSourceHandler.class);
            } else if (wrapper.isDelete()) {
                handler = this.applicationContext.getBean("deleteCalendarCommandHandler", NewCommandSourceHandler.class);
            } else {
                throw new UnsupportedCommandException(wrapper.commandName());
            }
        } else if (wrapper.isGroupResource()) {
            if (wrapper.isCreate()) {
                handler = this.applicationContext.getBean("createGroupCommandHandler", NewCommandSourceHandler.class);
            } else if (wrapper.isUpdate()) {
                handler = this.applicationContext.getBean("updateGroupCommandHandler", NewCommandSourceHandler.class);
            } else if (wrapper.isUnassignStaff()) {
                handler = this.applicationContext.getBean("unassignGroupStaffCommandHandler", NewCommandSourceHandler.class);
            } else if (wrapper.isDelete()) {
                handler = this.applicationContext.getBean("deleteGroupCommandHandler", NewCommandSourceHandler.class);
            } else if (wrapper.isGroupActivation()) {
                handler = this.applicationContext.getBean("activateGroupCommandHandler", NewCommandSourceHandler.class);
            } else if (wrapper.isAssociateClients()) {
                handler = this.applicationContext.getBean("associateClientsToGroupCommandHandler", NewCommandSourceHandler.class);
            } else if (wrapper.isDisassociateClients()) {
                handler = this.applicationContext.getBean("disassociateClientsFromGroupCommandHandler", NewCommandSourceHandler.class);
            } else if (wrapper.isSaveGroupCollectionSheet()) {
                handler = this.applicationContext.getBean("saveGroupCollectionSheetCommandHandler", NewCommandSourceHandler.class);
            } else if (wrapper.isAssignGroupRole()) {
                handler = this.applicationContext.getBean("assignRoleCommandHandler", NewCommandSourceHandler.class);
            } else if (wrapper.isUnAssignGroupRole()) {
                handler = this.applicationContext.getBean("unassignRoleCommandHandler", NewCommandSourceHandler.class);
            } else if (wrapper.isUpdateGroupRole()) {
                handler = this.applicationContext.getBean("updateGroupRoleCommandHandler", NewCommandSourceHandler.class);
            } else if (wrapper.isAssignStaff()) {
                handler = this.applicationContext.getBean("assignGroupStaffCommandHandler", NewCommandSourceHandler.class);
            } else if (wrapper.isTransferClientsBetweenGroups()) {
                handler = this.applicationContext.getBean("transferClientsBetweenGroupsCommandHandler", NewCommandSourceHandler.class);
            } else if (wrapper.isGroupClose()) {
                handler = this.applicationContext.getBean("closeGroupCommandHandler", NewCommandSourceHandler.class);
            } else {
                throw new UnsupportedCommandException(wrapper.commandName());
            }
        } else if (wrapper.isCenterResource()) {
            if (wrapper.isCreate()) {
                handler = this.applicationContext.getBean("createCenterCommandHandler", NewCommandSourceHandler.class);
            } else if (wrapper.isUpdate()) {
                handler = this.applicationContext.getBean("updateCenterCommandHandler", NewCommandSourceHandler.class);
            } else if (wrapper.isDelete()) {
                handler = this.applicationContext.getBean("deleteCenterCommandHandler", NewCommandSourceHandler.class);
            } else if (wrapper.isCenterActivation()) {
                handler = this.applicationContext.getBean("activateCenterCommandHandler", NewCommandSourceHandler.class);
            } else if (wrapper.isSaveCenterCollectionSheet()) {
                handler = this.applicationContext.getBean("saveCenterCollectionSheetCommandHandler", NewCommandSourceHandler.class);
            } else if (wrapper.isCenterClose()) {
                handler = this.applicationContext.getBean("closeCenterCommandHandler", NewCommandSourceHandler.class);
            } else if (wrapper.isCenterDisassociateGroups()) {
                handler = this.applicationContext.getBean("disassociateGroupsFromCenterCommandHandler", NewCommandSourceHandler.class);
            } else if (wrapper.isCenterAssociateGroups()) {
                handler = this.applicationContext.getBean("associateGroupsToCenterCommandHandler", NewCommandSourceHandler.class);
            } else {
                throw new UnsupportedCommandException(wrapper.commandName());
            }
        } else if (wrapper.isCollectionSheetResource()) {
            if (wrapper.isUpdate()) {
                handler = this.applicationContext.getBean("updateCollectionSheetCommandHandler", NewCommandSourceHandler.class);
            } else if (wrapper.isSaveIndividualCollectionSheet()) {
                handler = this.applicationContext.getBean("saveIndividualCollectionSheetCommandHandler", NewCommandSourceHandler.class);
            } else {
                throw new UnsupportedCommandException(wrapper.commandName());
            }
        } else if (wrapper.isReportResource()) {
            if (wrapper.isCreate()) {
                handler = this.applicationContext.getBean("createReportCommandHandler", NewCommandSourceHandler.class);
            } else if (wrapper.isUpdate()) {
                handler = this.applicationContext.getBean("updateReportCommandHandler", NewCommandSourceHandler.class);
            } else if (wrapper.isDelete()) {
                handler = this.applicationContext.getBean("deleteReportCommandHandler", NewCommandSourceHandler.class);
            } else {
                throw new UnsupportedCommandException(wrapper.commandName());
            }
        } else if (wrapper.isAccountingRuleResource()) {
            if (wrapper.isCreate()) {
                handler = this.applicationContext.getBean("createAccountingRuleCommandHandler", NewCommandSourceHandler.class);
            } else if (wrapper.isUpdate()) {
                handler = this.applicationContext.getBean("updateAccountingRuleCommandHandler", NewCommandSourceHandler.class);
            } else if (wrapper.isDelete()) {
                handler = this.applicationContext.getBean("deleteAccountingRuleCommandHandler", NewCommandSourceHandler.class);
            } else {
                throw new UnsupportedCommandException(wrapper.commandName());
            }
        } else if (wrapper.isXBRLMappingResource()) {
            if (wrapper.isUpdate()) {
                handler = this.applicationContext.getBean("updateTaxonomyMappingCommandHandler", NewCommandSourceHandler.class);
            } else {
                throw new UnsupportedCommandException(wrapper.commandName());
            }
        } else if (wrapper.isHolidayResource()) {
            if (wrapper.isCreate()) {
                handler = this.applicationContext.getBean("createHolidayCommandHandler", NewCommandSourceHandler.class);
            } else if (wrapper.isHolidayActivation()) {
                handler = this.applicationContext.getBean("activateHolidayCommandHandler", NewCommandSourceHandler.class);
            } else if (wrapper.isUpdate()) {
                handler = this.applicationContext.getBean("updateHolidayCommandHandler", NewCommandSourceHandler.class);
            } else if (wrapper.isDelete()) {
                handler = this.applicationContext.getBean("deleteHolidayCommandHandler", NewCommandSourceHandler.class);
            } else {
                throw new UnsupportedCommandException(wrapper.commandName());
            }
        } else if (wrapper.isProductMixResource()) {
            if (wrapper.isCreate()) {
                handler = this.applicationContext.getBean("createProductMixCommandHandler", NewCommandSourceHandler.class);
            } else if (wrapper.isUpdateOperation()) {
                handler = this.applicationContext.getBean("updateProductMixCommandHandler", NewCommandSourceHandler.class);
            } else if (wrapper.isDeleteOperation()) {
                handler = this.applicationContext.getBean("deleteProductMixCommandHandler", NewCommandSourceHandler.class);
            } else {
                throw new UnsupportedCommandException(wrapper.commandName());
            }
        } else if (wrapper.isSchedulerResource()) {
            if (wrapper.isUpdate()) {
                handler = this.applicationContext.getBean("updateJobDetailCommandhandler", NewCommandSourceHandler.class);
            } else {
                throw new UnsupportedCommandException(wrapper.commandName());
            }
        } else if (wrapper.isCacheResource()) {
            if (wrapper.isUpdateOperation()) {
                handler = this.applicationContext.getBean("updateCacheCommandHandler", NewCommandSourceHandler.class);
            } else {
                throw new UnsupportedCommandException(wrapper.commandName());
            }
        } else if (wrapper.isMeetingResource()) {
            if (wrapper.isCreate()) {
                handler = this.applicationContext.getBean("createMeetingCommandHandler", NewCommandSourceHandler.class);
            } else if (wrapper.isUpdate()) {
                handler = this.applicationContext.getBean("updateMeetingCommandHandler", NewCommandSourceHandler.class);
            } else if (wrapper.isDelete()) {
                handler = this.applicationContext.getBean("deleteMeetingCommandHandler", NewCommandSourceHandler.class);
            } else if (wrapper.isSaveOrUpdateAttendance()) {
                handler = this.applicationContext.getBean("updateMeetingAttendanceCommandHandler", NewCommandSourceHandler.class);
            } else {
                throw new UnsupportedCommandException(wrapper.commandName());
            }
        } else if (wrapper.isTemplateRessource()) {

            if (wrapper.isCreate()) {
                handler = this.applicationContext.getBean("createTemplateCommandHandler", NewCommandSourceHandler.class);
            } else if (wrapper.isUpdate()) {
                handler = this.applicationContext.getBean("updateTemplateCommandHandler", NewCommandSourceHandler.class);
            } else if (wrapper.isDelete()) {
                handler = this.applicationContext.getBean("deleteTemplateCommandHandler", NewCommandSourceHandler.class);
            } else {
                throw new UnsupportedCommandException(wrapper.commandName());
            }

        } else if (wrapper.isTemplateRessource()) {
            if (wrapper.isCreate()) {
                handler = this.applicationContext.getBean("createTemplateCommandHandler", NewCommandSourceHandler.class);
            } else if (wrapper.isUpdate()) {
                handler = this.applicationContext.getBean("updateTemplateCommandHandler", NewCommandSourceHandler.class);
            } else if (wrapper.isDelete()) {
                handler = this.applicationContext.getBean("deleteTemplateCommandHandler", NewCommandSourceHandler.class);
            } else {
                throw new UnsupportedCommandException(wrapper.commandName());
            }

        } else if (wrapper.isStandingInstruction()) {
            if (wrapper.isCreate()) {
                handler = this.applicationContext.getBean("createStandingInstructionCommandHandler", NewCommandSourceHandler.class);
            } else if (wrapper.isUpdate()) {
                handler = this.applicationContext.getBean("updateStandingInstructionCommandHandler", NewCommandSourceHandler.class);
            } else if (wrapper.isDelete()) {
                handler = this.applicationContext.getBean("deleteStandingInstructionCommandHandler", NewCommandSourceHandler.class);
            } else {
                throw new UnsupportedCommandException(wrapper.commandName());
            }

        } else if (wrapper.isFinancialActivityAccountMapping()) {
            if (wrapper.isCreate()) {
                handler = this.applicationContext.getBean("createFinancialActivityAccountHandler", NewCommandSourceHandler.class);
            } else if (wrapper.isUpdate()) {
                handler = this.applicationContext.getBean("updateFinancialActivityAccountCommandHandler", NewCommandSourceHandler.class);
            } else if (wrapper.isDelete()) {
                handler = this.applicationContext.getBean("deleteFinancialActivityAccountCommandHandler", NewCommandSourceHandler.class);
            } else {
                throw new UnsupportedCommandException(wrapper.commandName());
            }
        } else if (wrapper.isLikelihoodResource()) {
            if (wrapper.isUpdateLikelihood()) {
                handler = this.applicationContext.getBean("updateLikelihoodCommandHandler", NewCommandSourceHandler.class);
            } else {
                throw new UnsupportedCommandException(wrapper.commandName());
            }
        } else if (wrapper.isSurveyResource()) {
            if (wrapper.isRegisterSurvey()) {
                handler = this.applicationContext.getBean("registerSurveyCommandHandler", NewCommandSourceHandler.class);
            } else if (wrapper.isFullFilSurvey()) {
                handler = this.applicationContext.getBean("fullFilSurveyCommandHandler", NewCommandSourceHandler.class);
            } else {
                throw new UnsupportedCommandException(wrapper.commandName());
            }
        } else if (wrapper.isLoanRescheduleResource()) {
            if (wrapper.isCreate()) {
                handler = this.applicationContext.getBean("createLoanRescheduleRequestCommandHandler", NewCommandSourceHandler.class);
            } else if (wrapper.isApprove()) {
                handler = this.applicationContext.getBean("approveLoanRescheduleRequestCommandHandler", NewCommandSourceHandler.class);
            } else if (wrapper.isReject()) {
                handler = this.applicationContext.getBean("rejectLoanRescheduleRequestCommandHandler", NewCommandSourceHandler.class);
            } else {
                throw new UnsupportedCommandException(wrapper.commandName());
            }
        } else if (wrapper.isAccountNumberFormatResource()) {
            if (wrapper.isCreate()) {
                handler = this.applicationContext.getBean("createAccountNumberFormatCommandHandler", NewCommandSourceHandler.class);
            } else if (wrapper.isUpdate()) {
                handler = this.applicationContext.getBean("updateAccountNumberFormatCommandHandler", NewCommandSourceHandler.class);
            } else if (wrapper.isDelete()) {
                handler = this.applicationContext.getBean("deleteAccountNumberFormatCommandHandler", NewCommandSourceHandler.class);
            } else {
                throw new UnsupportedCommandException(wrapper.commandName());
            }
<<<<<<< HEAD
        } else if (wrapper.isEntityMappingResource()) {
            if (wrapper.isCreate()) {
                handler = this.applicationContext.getBean("createEntityToEntityMappingCommandHandler", NewCommandSourceHandler.class);
            } else if (wrapper.isUpdate()) {
                handler = this.applicationContext.getBean("updateEntityToEntityMappingCommandHandler", NewCommandSourceHandler.class);
            } else if (wrapper.isDelete()) {
                handler = this.applicationContext.getBean("deleteEntityToEntityMappingCommandHandler", NewCommandSourceHandler.class);
            } else {
                throw new UnsupportedCommandException(wrapper.commandName());
            }
        } else if(wrapper.isWorkingDaysResource()) {
            if(wrapper.isUpdate()){
                handler = this.applicationContext.getBean("updateWorkingDaysCommandHandler",NewCommandSourceHandler.class);
            }else {
                throw new UnsupportedCommandException(wrapper.commandName());
            }
        } else {
=======

        }else if (wrapper.isPasswordValidationPolicyResource()) {

            if (wrapper.isActivatePasswordValidationPolicy()) {

                handler = this.applicationContext.getBean("updatePasswordValidationPolicyCommandHandler", NewCommandSourceHandler.class);

            } else {
                throw new UnsupportedCommandException(wrapper.commandName());
            }
        }
        else {
>>>>>>> d89152ce

            throw new UnsupportedCommandException(wrapper.commandName());
        }

        return handler;
    }

    @Override
    public boolean validateCommand(final CommandWrapper commandWrapper, final AppUser user) {
        boolean rollbackTransaction = this.configurationDomainService.isMakerCheckerEnabledForTask(commandWrapper.taskPermissionName());
        user.validateHasPermissionTo(commandWrapper.getTaskPermissionName());
        return rollbackTransaction;
    }

    private void publishEvent(final String entityName, final String actionName, final CommandProcessingResult result) {

        final String authToken = ThreadLocalContextUtil.getAuthToken();
        final String tenantIdentifier = ThreadLocalContextUtil.getTenant().getTenantIdentifier();
        final AppUser appUser = this.context.authenticatedUser();

        final HookEventSource hookEventSource = new HookEventSource(entityName, actionName);

        final String serializedResult = this.toApiResultJsonSerializer.serialize(result);

        final HookEvent applicationEvent = new HookEvent(hookEventSource, serializedResult, tenantIdentifier, appUser, authToken);

        applicationContext.publishEvent(applicationEvent);
    }
}<|MERGE_RESOLUTION|>--- conflicted
+++ resolved
@@ -4,6 +4,8 @@
  * You can obtain one at http://mozilla.org/MPL/2.0/.
  */
 package org.mifosplatform.commands.service;
+
+import java.util.Map;
 
 import org.joda.time.DateTime;
 import org.mifosplatform.commands.domain.CommandSource;
@@ -26,8 +28,6 @@
 import org.springframework.context.ApplicationContext;
 import org.springframework.stereotype.Service;
 import org.springframework.transaction.annotation.Transactional;
-
-import java.util.Map;
 
 @Service
 public class SynchronousCommandProcessingService implements CommandProcessingService {
@@ -913,7 +913,6 @@
             } else {
                 throw new UnsupportedCommandException(wrapper.commandName());
             }
-<<<<<<< HEAD
         } else if (wrapper.isEntityMappingResource()) {
             if (wrapper.isCreate()) {
                 handler = this.applicationContext.getBean("createEntityToEntityMappingCommandHandler", NewCommandSourceHandler.class);
@@ -924,27 +923,20 @@
             } else {
                 throw new UnsupportedCommandException(wrapper.commandName());
             }
-        } else if(wrapper.isWorkingDaysResource()) {
-            if(wrapper.isUpdate()){
-                handler = this.applicationContext.getBean("updateWorkingDaysCommandHandler",NewCommandSourceHandler.class);
-            }else {
+        } else if (wrapper.isWorkingDaysResource()) {
+            if (wrapper.isUpdate()) {
+                handler = this.applicationContext.getBean("updateWorkingDaysCommandHandler", NewCommandSourceHandler.class);
+            } else {
+                throw new UnsupportedCommandException(wrapper.commandName());
+            }
+        } else if (wrapper.isPasswordValidationPolicyResource()) {
+            if (wrapper.isUpdate()) {
+                handler = this.applicationContext.getBean("updatePasswordValidationPolicyCommandHandler", NewCommandSourceHandler.class);
+
+            } else {
                 throw new UnsupportedCommandException(wrapper.commandName());
             }
         } else {
-=======
-
-        }else if (wrapper.isPasswordValidationPolicyResource()) {
-
-            if (wrapper.isActivatePasswordValidationPolicy()) {
-
-                handler = this.applicationContext.getBean("updatePasswordValidationPolicyCommandHandler", NewCommandSourceHandler.class);
-
-            } else {
-                throw new UnsupportedCommandException(wrapper.commandName());
-            }
-        }
-        else {
->>>>>>> d89152ce
 
             throw new UnsupportedCommandException(wrapper.commandName());
         }
